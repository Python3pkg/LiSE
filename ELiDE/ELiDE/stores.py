# This file is part of LiSE, a framework for life simulation games.
# Copyright (c) Zachary Spector,  zacharyspector@gmail.com
"""Editors for textual data in the database.

The data is accessed via a "store" -- a mapping onto the table, used
like a dictionary. Each of the widgets defined here,
:class:`StringsEditor` and :class:`FuncsEditor`, displays a list of
buttons with which the user may select one of the keys in the store,
and edit its value in a text box.

Though they retrieve data the same way, these widgets have different
ways of saving data -- the contents of the :class:`FuncsEditor` input
will be compiled into Python bytecode, stored along with the source
code.

"""
import re
import string
from functools import partial

from kivy.clock import Clock
from kivy.lang import Builder
from kivy.logger import Logger
from kivy.uix.boxlayout import BoxLayout
from kivy.uix.recycleview import RecycleView
from kivy.uix.screenmanager import Screen
from kivy.uix.textinput import TextInput
from kivy.uix.recycleview.layout import LayoutSelectionBehavior
from kivy.uix.recycleboxlayout import RecycleBoxLayout
from kivy.uix.behaviors import FocusBehavior
from kivy.uix.recycleview.views import RecycleDataViewBehavior
from kivy.uix.togglebutton import ToggleButton

from kivy.properties import (
    AliasProperty,
    BooleanProperty,
    ListProperty,
    NumericProperty,
    ObjectProperty,
    OptionProperty,
    StringProperty
)
from .util import trigger


class SelectableRecycleBoxLayout(FocusBehavior, LayoutSelectionBehavior, RecycleBoxLayout):
    pass


class RecycleToggleButton(ToggleButton, RecycleDataViewBehavior):
    index = NumericProperty()

    def on_touch_down(self, touch):
        if self.collide_point(*touch.pos):
            return self.parent.select_with_touch(self.index, touch)

    def apply_selection(self, rv, index, is_selected):
        if is_selected and index == self.index:
            self.state = 'down'
        else:
            self.state = 'normal'


class StoreButton(RecycleToggleButton):
    store = ObjectProperty()
    table = StringProperty('functions')
    name = StringProperty()
    source = StringProperty()
    select = ObjectProperty()

    def on_parent(self, *args):
        if self.name == '+':
            self.state = 'down'
            self.select(self)

    def on_state(self, *args):
        if self.state == 'down':
            self.select(self)


class StoreList(RecycleView):
    """Holder for a :class:`kivy.uix.listview.ListView` that shows what's
    in a store, using one of the StoreAdapter classes.

    """
    table = StringProperty()
    store = ObjectProperty()
    selection = ObjectProperty()

    def __init__(self, **kwargs):
        self.bind(table=self._trigger_redata, store=self._trigger_redata)
        super().__init__(**kwargs)

    def munge(self, datum):
        i, name = datum
        return {
            'store': self.store,
            'table': self.table,
            'text': str(name),
            'name': name,
            'select': self.select,
            'index': i
        }

    def _iter_keys(self):
        yield '+'
        yield from sorted(self.store.keys())

    def redata(self, select_name=None, *args):
        if not self.table or self.store is None:
            Clock.schedule_once(self.redata)
            return
        self.data = list(map(self.munge, enumerate(self._iter_keys())))
        if select_name:
            self._trigger_select_name(select_name)

    def _trigger_redata(self, select_name=None, *args):
        part = partial(self.redata, select_name, *args)
        Clock.unschedule(part)
        Clock.schedule_once(part, 0)

    def select(self, inst):
        self.selection = inst
        for boxl in self.children:
            for child in boxl.children:
                if child != inst and child.state == 'down':
                    child.state = 'normal'

    def select_name(self, name, *args):
        for boxl in self.children:
            for child in boxl.children:
                if child.text == name:
                    child.state = 'down'
                    self.selection = child
                else:
                    child.state = 'normal'

    def _trigger_select_name(self, name):
        part = partial(self.select_name, name)
        Clock.unschedule(part)
        Clock.schedule_once(part, 0)


class LanguageInput(TextInput):
    screen = ObjectProperty()

    def on_focus(self, instance, value, *largs):
        if not value:
            if self.screen.language != self.text:
                self.screen.language_setter(self.text)
                self.screen.language = self.text
            self.text = ''

class StringsEdScreen(Screen):
    toggle = ObjectProperty()
    language = StringProperty('eng')
    language_setter = ObjectProperty()
<<<<<<< HEAD

    def set_language(self, lang):
        # a little redundant
        self.language_setter(lang)
        self.language = lang


class Editor(BoxLayout):
    name_wid = ObjectProperty()
    name = StringProperty()
    store = ObjectProperty()

    def on_name_wid(self, *args):
        self.name = self.name_wid.text
        self.name_wid.bind(text=self.setter('name'))

    def save(self, *args):
        if not (self.name_wid and self.store):
            return
        if self.source != self.store[self.name_wid.text]:
            self.store[self.name_wid.text] = self.source
    _trigger_save = trigger(save)


class StringInput(Editor):
=======

    def on_language(self, *args):
        self.ids.edbox.storelist.redata()


class Editor(BoxLayout):
    name_wid = ObjectProperty()
    store = ObjectProperty()
    disable_text_input = BooleanProperty(False)
    # This next is the trigger on the EdBox, which may redata the StoreList
    _trigger_save = ObjectProperty()
    _trigger_delete = ObjectProperty()

    def save(self, *args):
        if not (self.name_wid and self.store):
            Logger.debug("{}: Not saving, missing name_wid or store".format(type(self).__name__))
            return
        if not (self.name_wid.text or self.name_wid.hint_text):
            Logger.debug("{}: Not saving, no name".format(type(self).__name__))
            return
        if self.name_wid.text and self.name_wid.text[0] in string.digits + string.whitespace + string.punctuation:
            # TODO alert the user to invalid name
            Logger.debug("{}: Not saving, invalid name".format(type(self).__name__))
            return
        do_redata = self.name_wid.hint_text == ''
        if self.name_wid.text not in self.store:
            do_redata = self.name_wid.text
        if (
            self.name_wid.text and
            self.name_wid.hint_text and
            self.name_wid.hint_text != self.name_wid.text and
            self.name_wid.hint_text in self.store
        ):
            del self.store[self.name_wid.hint_text]
            do_redata = self.name_wid.text
        if self.name_wid.text and (
            self.name_wid.text not in self.store or
            self.source != self.store[self.name_wid.text]
        ):
            Logger.debug("{}: Saving!".format(type(self).__name__))
            self.store[self.name_wid.text] = self.source
        else:
            self.store[self.name_wid.hint_text] = self.source
        return do_redata

    def delete(self, *args):
        key = self.name_wid.text or self.name_wid.hint_text
        if key not in self.store:
            # TODO feedback about missing key
            return
        del self.store[key]
        try:
            return min(kee for kee in self.store if kee > key)
        except ValueError:
            return '+'


class StringInput(Editor):
    validate_name_input = ObjectProperty()

    def on_name_wid(self, *args):
        if not self.validate_name_input:
            Clock.schedule_once(self.on_name_wid, 0)
            return
        self.name_wid.bind(text=self.validate_name_input)

>>>>>>> 2b86539c
    def _get_name(self):
        if self.name_wid:
            return self.name_wid.text

    def _set_name(self, v, *args):
        if not self.name_wid:
            Clock.schedule_once(partial(self._set_name, v), 0)
            return
        self.name_wid.text = v

    name = AliasProperty(_get_name, _set_name)

    def _get_source(self):
        if 'string' not in self.ids:
            return ''
        return self.ids.string.text

    def _set_source(self, v, *args):
        if 'string' not in self.ids:
            Clock.schedule_once(partial(self._set_source, v), 0)
            return
        self.ids.string.text = v

    source = AliasProperty(_get_source, _set_source)


class EdBox(BoxLayout):
    storelist = ObjectProperty()
    editor = ObjectProperty()
    table = StringProperty()
    store = ObjectProperty()
    data = ListProperty()
    toggle = ObjectProperty()
    disable_text_input = BooleanProperty(False)

    def on_storelist(self, *args):
        self.storelist.bind(selection=self._pull_from_storelist)

    @trigger
    def validate_name_input(self, *args):
        self.disable_text_input = not (self.valid_name(self.editor.name_wid.hint_text) or self.valid_name(self.editor.name_wid.text))

    @trigger
    def _pull_from_storelist(self, *args):
        self.save()
        # The + button at the top is for adding an entry yet unnamed, so don't display hint text for it
        self.editor.name_wid.hint_text = self.storelist.selection.name.strip('+')
        self.editor.name_wid.text = ''
        try:
            self.editor.source = self.store[self.editor.name_wid.hint_text]
        except KeyError:
            self.editor.source = self.get_default_text(self.editor.name_wid.hint_text)
        self.disable_text_input = not self.valid_name(self.editor.name_wid.hint_text)
        if hasattr(self, '_lock_save'):
            del self._lock_save

    def dismiss(self, *args):
        self.save()
        self.toggle()

    def save(self, *args):
        if not self.editor:
            return
        if hasattr(self, '_lock_save'):
            return
        self._lock_save = True
        save_select = self.editor.save()
        if save_select:
            name = save_select if isinstance(save_select, str) else getattr(self, '_select_name', None)
            self.storelist.redata(name)
        else:
            del self._lock_save

    def _trigger_save(self, name=None):
        self._select_name = name
        Clock.unschedule(self.save)
        Clock.schedule_once(self.save, 0)

    def delete(self, *args):
        if not self.editor:
            return
        if hasattr(self, '_lock_save'):
            return
        self._lock_save = True
        del_select = self.editor.delete()
        if del_select:
            self.storelist.redata(del_select)
        else:
            del self._lock_save
    _trigger_delete = trigger(delete)


class StringNameInput(TextInput):
    _trigger_save = ObjectProperty()

    def on_focus(self, inst, val, *largs):
        if self.text and not val:
            self._trigger_save(self.text)


class StringsEdBox(EdBox):
    language = StringProperty('eng')

<<<<<<< HEAD
    def get_default_text(self, newname):
=======
    @staticmethod
    def get_default_text(newname):
>>>>>>> 2b86539c
        return ''

    @staticmethod
    def valid_name(name):
        return name and name[0] != '+'


sig_ex = re.compile('^ *def .+?\((.+)\):$')


class FunctionNameInput(TextInput):
    _trigger_save = ObjectProperty()

    def insert_text(self, s, from_undo=False):
        if self.text == '':
            if s[0] not in (string.ascii_letters + '_'):
                return
        return super().insert_text(
            ''.join(c for c in s if c in (string.ascii_letters + string.digits + '_'))
        )

    def on_focus(self, inst, val, *largs):
        if not val:
            self._trigger_save(self.text)


def sanitize_source(v, spaces=4):
    lines = v.split('\n')
    if not lines:
        return tuple(), ''
    firstline = lines[0].lstrip()
    if firstline == '' or firstline[0] == '@':
        del lines[0]
    if not lines:
        return tuple(), ''
    # how indented is it?
    for ch in lines[0]:
        if ch == ' ':
            spaces += 1
        elif ch == '\t':
            spaces += 4
        else:
            break
    params = tuple(
        parm.strip() for parm in
        sig_ex.match(lines[0]).group(1).split(',')
    )
    del lines[0]
    if not lines:
        return params, ''
    # hack to allow 'empty' functions
    if lines and lines[-1].strip() == 'pass':
        del lines[-1]
    return params, '\n'.join(line[spaces:] for line in lines)


class FuncEditor(Editor):
    """The editor widget for working with any particular function.

    Contains a one-line field for the function's name; a multi-line
    field for its code; and radio buttons to select its signature
    from among those permitted.

    """
    storelist = ObjectProperty()
    codeinput = ObjectProperty()
    _text = StringProperty()
    subject_type_params = {
        'character': ('engine', 'character'),
        'thing': ('engine', 'character', 'thing'),
        'place': ('engine', 'character', 'place'),
        'portal': ('engine', 'character', 'origin', 'destination')
    }
    params_subject_type = {v: k for k, v in subject_type_params.items()}
    subject_type = OptionProperty(
        'character', options=list(subject_type_params.keys())
    )

    def _subj_type_from_params(self, v):
        self.subject_type = self.params_subject_type[v]

    params = AliasProperty(
        lambda self: self.subject_type_params[self.subject_type],
        _subj_type_from_params,
        bind=('subject_type',)
    )

    def _get_source(self):
        code = self.get_default_text(self.name_wid.text or self.name_wid.hint_text)
        for line in self._text.split('\n'):
            code += (' ' * 4 + line + '\n')
        return code.rstrip(' \n\t')

    def _set_source(self, v):
        if not self.codeinput:
            Clock.schedule_once(partial(self._set_source, v), 0)
            return
        self.codeinput.unbind(text=self.setter('_text'))
        self.params, self.codeinput.text = sanitize_source(v)
        self.codeinput.bind(text=self.setter('_text'))

    source = AliasProperty(_get_source, _set_source, bind=('params', '_text'))

    def get_default_text(self, name):
        if not name or name == '+':
            name = 'a'
        return "def {}({}):\n".format(name, ', '.join(self.params))

    def on_codeinput(self, *args):
        self._text = self.codeinput.text
        self.codeinput.bind(text=self.setter('_text'))


class FuncsEdBox(EdBox):
    """Widget for editing the Python source of funcs to be used in LiSE sims.

    Contains a list of functions in the store it's about, next to a
    FuncEditor showing the source of the selected one, and some
    controls on the bottom that let you add, delete, and rename the function,
    or close the screen.

    """

    def get_default_text(self, newname):
        return self.editor.get_default_text(newname)

    @staticmethod
    def valid_name(name):
        return name and name[0] not in string.digits + string.whitespace + string.punctuation

    def subjtyp(self, val):
        if val == 'character':
            self.ids.char.active = True
        elif val == 'thing':
            self.ids.thing.active = True
        elif val == 'place':
            self.ids.place.active = True
        elif val == 'portal':
            self.ids.port.active = True

    def setchar(self, active):
        if not active:
            return
        self.editor.subject_type = 'character'

    def setthing(self, active):
        if not active:
            return
        self.editor.subject_type = 'thing'

    def setplace(self, active):
        if not active:
            return
        self.editor.subject_type = 'place'

    def setport(self, active):
        if not active:
            return
        self.editor.subject_type = 'portal'


class FuncsEdScreen(Screen):
    toggle = ObjectProperty()


Builder.load_string("""
#: import py3lexer pygments.lexers.Python3Lexer
<StoreButton>:
    size_hint_y: None
    height: 30
<StoreList>:
    viewclass: 'StoreButton'
    SelectableRecycleBoxLayout:
        default_size: None, dp(56)
        default_size_hint: 1, None
        height: self.minimum_height
        size_hint_y: None
        orientation: 'vertical'
<StringInput>:
    name_wid: stringname
    orientation: 'vertical'
    BoxLayout:
        size_hint_y: 0.05
        Label:
            id: title
            text: 'Title: '
            size_hint_x: None
            width: self.texture_size[0]
        StringNameInput:
            id: stringname
<<<<<<< HEAD
            disabled: True
            text: root.name
=======
            multiline: False
            write_tab: False
            _trigger_save: root._trigger_save
        Button:
            text: 'del'
            size_hint_x: 0.1
            on_press: root._trigger_delete()
>>>>>>> 2b86539c
    TextInput:
        id: string
        disabled: root.disable_text_input
<StringsEdBox>:
    editor: strings_ed
    storelist: strings_list
    orientation: 'vertical'
    BoxLayout:
        orientation: 'horizontal'
<<<<<<< HEAD
        BoxLayout:
            orientation: 'vertical'
            size_hint_x: 0.2
            StoreList:
                id: strings_list
                table: root.table
                store: root.store
                size_hint_y: 0.9
            TextInput:
                size_hint_y: 0.05
                id: newstrname
            Button:
                size_hint_y: 0.05
                text: '+'
                on_press: root.add_item()
        StringInput:
            id: strings_ed
            store: root.store
            name_wid: newstrname
=======
        StoreList:
            id: strings_list
            size_hint_x: 0.2
            table: root.table
            store: root.store
        StringInput:
            id: strings_ed
            store: root.store
            disable_text_input: root.disable_text_input
            validate_name_input: root.validate_name_input
            _trigger_save: root._trigger_save
            _trigger_delete: root._trigger_delete
>>>>>>> 2b86539c
<StringsEdScreen>:
    name: 'strings'
    BoxLayout:
        orientation: 'vertical'
        StringsEdBox:
            id: edbox
            toggle: root.toggle
            table: 'strings'
            store: app.engine.string
            language: root.language
        BoxLayout:
            size_hint_y: 0.05
            Button:
                text: 'Close'
<<<<<<< HEAD
                on_press: root.toggle()
=======
                on_press: edbox.dismiss()
>>>>>>> 2b86539c
            Label:
                text_size: self.size
                halign: 'right'
                valign: 'middle'
                text: 'Language: '
<<<<<<< HEAD
            TextInput:
                id: language
                hint_text: root.language
                on_text_validate: root.set_language(self.text)
=======
            LanguageInput:
                id: language
                screen: root
                hint_text: root.language
                write_tab: False
                multiline: False
>>>>>>> 2b86539c
<Py3CodeInput@CodeInput>:
    lexer: py3lexer()
<FuncEditor>:
    codeinput: code
    name_wid: funname
    orientation: 'vertical'
    BoxLayout:
        orientation: 'horizontal'
        size_hint_y: None
        height: funname.height
        Py3CodeInput:
            id: imafunction
            text: 'def'
            disabled: True
            size_hint: (None, None)
            height: self.line_height + self.font_size
            width: self.font_size * len(self.text)
            background_disabled_normal: ''
            disabled_foreground_color: self.foreground_color
        FunctionNameInput:
            id: funname
            size_hint: (0.4, None)
            height: self.line_height + self.font_size
            multiline: False
            write_tab: False
            _trigger_save: root._trigger_save
            on_text: root.validate_name_input(self.text)
        Py3CodeInput:
            id: params
            text: '(' + ', '.join(root.params) + '):'
            disabled: True
            size_hint_y: None
            height: self.line_height + self.font_size
            background_disabled_normal: ''
            disabled_foreground_color: self.foreground_color
        Button:
            text: 'del'
            size_hint_x: 0.1
            on_press: root._trigger_delete()
    BoxLayout:
        orientation: 'horizontal'
        Label:
            canvas:
                Color:
                    rgba: params.background_color
                Rectangle:
                    pos: self.pos
                    size: self.size
                Color:
                    rgba: [1., 1., 1., 1.]
            # PEP8 standard indentation width is 4 spaces
            text: ' ' * 4
            size_hint_x: None
            width: self.texture_size[0]
        Py3CodeInput:
            id: code
            disabled: root.disable_text_input
<FuncsEdBox>:
    editor: funcs_ed
    storelist: funcs_list
    orientation: 'vertical'
    BoxLayout:
        orientation: 'horizontal'
        BoxLayout:
            orientation: 'vertical'
            size_hint_x: 0.2
            StoreList:
                id: funcs_list
                table: root.table
                store: root.store
        FuncEditor:
            id: funcs_ed
            table: root.table
            store: root.store
            storelist: funcs_list
            disable_text_input: root.disable_text_input
            validate_name_input: root.validate_name_input
            _trigger_save: root._trigger_save
            _trigger_delete: root._trigger_delete
            on_subject_type: root.subjtyp(self.subject_type)
    BoxLayout:
        size_hint_y: 0.05
        Button:
            text: 'Close'
            on_press: root.dismiss()
            size_hint_x: 0.2
        Widget:
            id: spacer
        BoxLayout:
            size_hint_x: 0.6
            BoxLayout:
                size_hint_x: 0.32
                CheckBox:
                    id: char
                    group: 'subj_type'
                    size_hint_x: 0.2
                    on_active: root.setchar(self.active)
                Label:
                    text: 'Character'
                    size_hint_x: 0.8
                    text_size: self.size
                    halign: 'left'
                    valign: 'middle'
            BoxLayout:
                size_hint_x: 0.22
                CheckBox:
                    id: thing
                    group: 'subj_type'
                    size_hint_x: 0.25
                    on_active: root.setthing(self.active)
                Label:
                    text: 'Thing'
                    size_hint_x: 0.75
                    text_size: self.size
                    halign: 'left'
                    valign: 'middle'
            BoxLayout:
                size_hint_x: 0.22
                CheckBox:
                    id: place
                    group: 'subj_type'
                    size_hint_x: 0.25
                    on_active: root.setplace(self.active)
                Label:
                    text: 'Place'
                    size_hint_x: 0.75
                    text_size: self.size
                    halign: 'left'
                    valign: 'middle'
            BoxLayout:
                size_hint_x: 0.24
                CheckBox:
                    id: port
                    group: 'subj_type'
                    size_hint_x: 0.25
                    on_active: root.setport(self.active)
                Label:
                    text: 'Portal'
                    size_hint_x: 0.75
                    text_size: self.size
                    halign: 'left'
                    valign: 'middle'
<FuncsEdScreen>:
    name: 'funcs'
    TabbedPanel:
        default_tab: action
        TabbedPanelItem:
            id: trigger
            text: 'Trigger'
            on_state: triggers.save()
            FuncsEdBox:
                id: triggers
                toggle: root.toggle
                table: 'triggers'
                store: app.engine.trigger
                on_data: app.rules.rulesview._trigger_pull_triggers()
        TabbedPanelItem:
            id: prereq
            text: 'Prereq'
            on_state: prereqs.save()
            FuncsEdBox:
                id: prereqs
                toggle: root.toggle
                table: 'prereqs'
                store: app.engine.prereq
                on_data: app.rules.rulesview._trigger_pull_prereqs()
        TabbedPanelItem:
            id: action
            text: 'Action'
            on_state: actions.save()
            FuncsEdBox:
                id: actions
                toggle: root.toggle
                table: 'actions'
                store: app.engine.action
                on_data: app.rules.rulesview._trigger_pull_actions()
""")<|MERGE_RESOLUTION|>--- conflicted
+++ resolved
@@ -155,33 +155,6 @@
     toggle = ObjectProperty()
     language = StringProperty('eng')
     language_setter = ObjectProperty()
-<<<<<<< HEAD
-
-    def set_language(self, lang):
-        # a little redundant
-        self.language_setter(lang)
-        self.language = lang
-
-
-class Editor(BoxLayout):
-    name_wid = ObjectProperty()
-    name = StringProperty()
-    store = ObjectProperty()
-
-    def on_name_wid(self, *args):
-        self.name = self.name_wid.text
-        self.name_wid.bind(text=self.setter('name'))
-
-    def save(self, *args):
-        if not (self.name_wid and self.store):
-            return
-        if self.source != self.store[self.name_wid.text]:
-            self.store[self.name_wid.text] = self.source
-    _trigger_save = trigger(save)
-
-
-class StringInput(Editor):
-=======
 
     def on_language(self, *args):
         self.ids.edbox.storelist.redata()
@@ -248,7 +221,6 @@
             return
         self.name_wid.bind(text=self.validate_name_input)
 
->>>>>>> 2b86539c
     def _get_name(self):
         if self.name_wid:
             return self.name_wid.text
@@ -352,12 +324,9 @@
 class StringsEdBox(EdBox):
     language = StringProperty('eng')
 
-<<<<<<< HEAD
-    def get_default_text(self, newname):
-=======
+
     @staticmethod
     def get_default_text(newname):
->>>>>>> 2b86539c
         return ''
 
     @staticmethod
@@ -548,10 +517,6 @@
             width: self.texture_size[0]
         StringNameInput:
             id: stringname
-<<<<<<< HEAD
-            disabled: True
-            text: root.name
-=======
             multiline: False
             write_tab: False
             _trigger_save: root._trigger_save
@@ -559,7 +524,6 @@
             text: 'del'
             size_hint_x: 0.1
             on_press: root._trigger_delete()
->>>>>>> 2b86539c
     TextInput:
         id: string
         disabled: root.disable_text_input
@@ -569,27 +533,6 @@
     orientation: 'vertical'
     BoxLayout:
         orientation: 'horizontal'
-<<<<<<< HEAD
-        BoxLayout:
-            orientation: 'vertical'
-            size_hint_x: 0.2
-            StoreList:
-                id: strings_list
-                table: root.table
-                store: root.store
-                size_hint_y: 0.9
-            TextInput:
-                size_hint_y: 0.05
-                id: newstrname
-            Button:
-                size_hint_y: 0.05
-                text: '+'
-                on_press: root.add_item()
-        StringInput:
-            id: strings_ed
-            store: root.store
-            name_wid: newstrname
-=======
         StoreList:
             id: strings_list
             size_hint_x: 0.2
@@ -602,7 +545,6 @@
             validate_name_input: root.validate_name_input
             _trigger_save: root._trigger_save
             _trigger_delete: root._trigger_delete
->>>>>>> 2b86539c
 <StringsEdScreen>:
     name: 'strings'
     BoxLayout:
@@ -617,29 +559,18 @@
             size_hint_y: 0.05
             Button:
                 text: 'Close'
-<<<<<<< HEAD
-                on_press: root.toggle()
-=======
                 on_press: edbox.dismiss()
->>>>>>> 2b86539c
             Label:
                 text_size: self.size
                 halign: 'right'
                 valign: 'middle'
                 text: 'Language: '
-<<<<<<< HEAD
-            TextInput:
-                id: language
-                hint_text: root.language
-                on_text_validate: root.set_language(self.text)
-=======
             LanguageInput:
                 id: language
                 screen: root
                 hint_text: root.language
                 write_tab: False
                 multiline: False
->>>>>>> 2b86539c
 <Py3CodeInput@CodeInput>:
     lexer: py3lexer()
 <FuncEditor>:
