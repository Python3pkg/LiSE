<<<<<<< HEAD
import database
from dimension import Dimension
from item import Item, Thing, Place, Portal, Schedule, Journey
=======
import rumor
import os
from item import Item, Thing, Place, Portal, Schedule, Journey
from character import Character
>>>>>>> 4e25184e
from effect import Effect, EffectDeck
from event import Event, EventDeck
from style import Color, Style
from menu import Menu, MenuItem
from img import Img
from calendar import CalendarCol
from spot import Spot
from pawn import Pawn
from board import Board
from sqlite3 import OperationalError
from rltileins import ins_rltiles
from util import schemata


"""Make an empty database of LiSE's schema. By default it will be
called default.sqlite and include the RLTiles (in folder
./rltiles). Put sql files in the folder ./init and they'll be executed
in their sort order, after the schema is defined.

"""


DB_NAME = 'default.sqlite'


def read_sql(db, filen):
    sqlfile = open(filen, "r")
    sql = sqlfile.read()
    sqlfile.close()
    db.c.executescript(sql)


try:
    os.remove(DB_NAME)
except OSError:
    pass

db = rumor.RumorMill(DB_NAME)

for schema in iter(schemata):
    try:
        db.c.execute(schema)
    except OperationalError as oe:
        raise OperationalError(
            str(oe) + " while trying to execute: \n" + schema)

oldhome = os.getcwd()
os.chdir('init')
for initfile in sorted(os.listdir('.')):
    if initfile[-3:] == "sql":  # weed out automatic backups and so forth
        print "reading SQL from file " + initfile
        read_sql(db, initfile)
os.chdir(oldhome)

ins_rltiles(db.c, 'rltiles')

db.c.close()
db.conn.commit()<|MERGE_RESOLUTION|>--- conflicted
+++ resolved
@@ -1,13 +1,7 @@
-<<<<<<< HEAD
-import database
-from dimension import Dimension
-from item import Item, Thing, Place, Portal, Schedule, Journey
-=======
 import rumor
 import os
 from item import Item, Thing, Place, Portal, Schedule, Journey
 from character import Character
->>>>>>> 4e25184e
 from effect import Effect, EffectDeck
 from event import Event, EventDeck
 from style import Color, Style
