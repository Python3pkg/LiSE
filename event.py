from util import SaveableMetaclass, dictify_row, stringlike
from effect import (
    load_effect_decks,
    PortalEntryEffectDeck,
    PortalProgressEffectDeck,
    PortalExitEffectDeck)


"""Containers for EffectDecks that have beginnings, middles, and ends.

Events, in LiSE, resemble events in programming generally insofar as
you register listeners in the form of EffectDecks, and the listeners
get called when the event is fired. Events here actually have *three*
EffectDecks registered, one each for the moment the event starts, the
moment it ends, and the various ticks in between.

Events get passed to the effect decks, which may or may not use them
for anything in particular.

"""


class SenselessEvent(Exception):
    """Exception raised when trying to fire events that can't happen
anywhere ever."""
    pass


class ImpossibleEvent(Exception):
    """Exception raised when trying to fire events that can't happen given
the present circumstances."""
    pass


class IrrelevantEvent(Exception):
    """Exception raised when trying to fire events that could happen if
they hadn't already, or if some other event hadn't already done the
same thing."""
    pass


class ImpracticalEvent(Exception):
    """Exception raised when trying to fire events that could happen, but
are bad ideas. They may be allowed to pass anyway if the characters
involved *insist*."""
    pass


__metaclass__ = SaveableMetaclass


class Event:
    """A class for things that can happen. Normally represented as
cards.

Events are kept in EventDecks, which are in turn contained by
Characters. When something happens involving one or more characters,
the relevant EventDecks from the participating Characters will be put
together into an AttemptDeck. One card will be drawn from this, called
the attempt card. It will identify what kind of EventDeck should be
taken from the participants and compiled in the same manner into an
OutcomeDeck. From this, the outcome card will be drawn.

The effects of an event are determined by both the attempt card and
the outcome card. An attempt card might specify that only favorable
outcomes should be put into the OutcomeDeck; the attempt card might
therefore count itself for a success card. But further, success cards
may have their own effects irrespective of what particular successful
outcome occurs. This may be used, for instance, to model that kind of
success that strains a person terribly and causes them injury.

    """
    tables = [
        ("event",
         {"name": "text not null",
          "text": "text not null",
          "ongoing": "boolean not null",
          "commence_effects": "text",
          "proceed_effects": "text",
          "conclude_effects": "text"},
         ("name",),
         {"commence_effects": ("effect_deck", "name"),
          "proceed_effects": ("effect_deck", "name"),
          "conclude_effects": ("effect_deck", "name")},
         [])]

    def __init__(self, name, text, ongoing, commence_effects,
                 proceed_effects, conclude_effects, db=None):
        """Return an Event with the given name, text, and ongoing-status, and
the three given effect decks.

If db is provided, register with its eventdict.

        """
        self.name = name
        self.text = text
        self.ongoing = ongoing
        self.commence_effects = commence_effects
        self.proceed_effects = proceed_effects
        self.conclude_effects = conclude_effects
        if db is not None:
            db.eventdict[name] = self

    def get_tabdict(self):
        return {
            "name": self.name,
            "text": self.text,
            "ongoing": self.ongoing,
            "commence_effects": self.commence_effects.name,
            "proceed_effects": self.proceed_effects.name,
            "conclude_effects": self.conclude_effects.name}

    def unravel(self, db):
        """Dereference the effect decks.

If the event text begins with @, it's a pointer; look up the real
value in the db.

        """
        if self.text[0] == "@":
            self.text = db.get_text(self.text[1:])
        for deck in [self.commence_tests, self.proceed_tests,
                     self.conclude_tests]:
            for effect in deck:
                effect = db.effectdict[effect]

    def cmpcheck(self, other):
        """Check if this event is comparable to the other. Raise TypeError if
not."""
        if not hasattr(self, 'start') or not hasattr(other, 'start'):
            raise Exception("Events are only comparable when they have "
                            "start times.")
        elif not isinstance(other, Event):
            raise TypeError("Events may only be compared to other Events.")

    def __eq__(self, other):
        self.cmpcheck(other)
        return self.start == other.start

    def __gt__(self, other):
        self.cmpcheck(other)
        return self.start > other.start

    def __lt__(self, other):
        self.cmpcheck(other)
        return self.start < other.start

    def __ge__(self, other):
        self.cmpcheck(other)
        return self.start >= other.start

    def __le__(self, other):
        self.cmpcheck(other)
        return self.start <= other.start

    def __hash__(self):
        if hasattr(self, 'start') and hasattr(self, 'length'):
            return hash((self.start, self.length, self.name))
        else:
            return hash(self.name)

<<<<<<< HEAD
    def scheduled_copy(self, start, length):
        """Return a copy of myself with the given start time and length."""
        new = Event(self.db, self.tabdict)
        new.start = start
        new.length = length
        new.end = start + length
        return new

=======
>>>>>>> 92d71308
    def commence(self):
        """Perform all commence effects, and set self.ongoing to True."""
        self.commence_effects.do()
        self.ongoing = True

    def proceed(self):
        """Perform all proceed effects."""
        self.proceed_effects.do()

    def conclude(self):
        """Perform all conclude effects, and set self.ongoing to False."""
        self.conclude_effects.do()
        self.ongoing = False

    def display_str(self):
        """Get the text to be shown in this event's calendar cell, and return
it."""
        # Sooner or later gonna get it so you can put arbitrary
        # strings in some other table and this refers to that
        return self.name


class PortalTravelEvent(Event):
    """Event representing a thing's travel through a single portal, from
one place to another."""
    name_format = "PortalTravelEvent {0}: {1}: {2}-{3}->{4}"
    text_format = "Travel from {0} to {1}"

    def __init__(self, thing, portal, ongoing, db=None):
        dimname = thing.dimension.name
        if stringlike(portal.orig):
            origname = portal.orig
        else:
            origname = portal.orig.name
        if stringlike(portal.dest):
            destname = portal.dest
        else:
            destname = portal.dest.name
        name = self.name_format.format(
            dimname, thing.name, origname, portal.name, destname)
        text = self.text_format.format(origname, destname)
        commence_effects = PortalEntryEffectDeck(thing, portal, db)
        proceed_effects = PortalProgressEffectDeck(thing, db)
        conclude_effects = PortalExitEffectDeck(thing, db)
        Event.__init__(
            self, name, text, ongoing,
            commence_effects, proceed_effects, conclude_effects,
            db)


class EventDeck:
    """A deck representing events that might get scheduled at some point."""
    tables = [
        ("event_deck_link",
         {"deck": "text not null",
          "idx": "integer not null",
          "event": "text not null"},
         ("deck", "idx"),
         {"event": ("event", "name")},
         [])]

    def __init__(self, name, event_list, db=None):
        """Return an EventDeck with the given name, containing the given
events.

If db is provided, register with its eventdeckdict.

        """
        self.name = name
        self.events = event_list
        if db is not None:
            db.eventdeckdict[self.name] = self

    def get_tabdict(self):
        rowdicts = []
        for i in xrange(0, len(self.events)):
            rowdicts.append({
                "deck": self.name,
                "idx": i,
                "event": self.events[i].name})
        return {"event_deck_link": rowdicts}

    def unravel(self, db):
        for i in xrange(0, len(self.events)):
            if stringlike(self.events[i]):
                self.events[i] = db.eventdict[self.events[i]]


evdl_qcol = ["event_deck_link." + coln for coln in EventDeck.colns]
ev_qval = ["event." + valn for valn in Event.valns]
red_qcol = evdl_qcol + ev_qval
red_col = EventDeck.colns + Event.valns
read_event_decks_qryfmt = (
    "SELECT {0} FROM event_deck_link, event "
    "WHERE event_deck_link.event=event.name "
    "AND event_deck_link.deck IN ({1})".format(
        ", ".join(red_qcol), "{0}"))


def load_event_decks(db, names):
    """Load the event decks by the given names, including all effects
therein.

Return a dictionary, keyed by the event deck name."""
    qryfmt = read_event_decks_qryfmt
    qrystr = qryfmt.format(", ".join(["?"] * len(names)))
    db.c.execute(qrystr, names)
    r = {}
    effect_deck_names = set()
    for name in names:
        r[name] = []
    for row in db.c:
        rowdict = dictify_row(row, red_col)
        decklist = r[rowdict["name"]]
        while len(decklist) < rowdict["idx"]:
            decklist.append(None)
        rowdict["db"] = db
        effect_deck_names.add(rowdict["commence_effects"])
        effect_deck_names.add(rowdict["proceed_effects"])
        effect_deck_names.add(rowdict["conclude_effects"])
        decklist[rowdict["idx"]] = Event(**rowdict)
    for item in r.iteritems():
        (name, l) = item
        r[name] = EventDeck(name, l, db)
    load_effect_decks(db, list(effect_deck_names))
    for val in r.itervalues():
        val.unravel(db)
    return r


def lookup_between(startdict, start, end):
    """Given a dictionary with integer keys, return a subdictionary with
those keys falling between these bounds."""
    r = {}
    tohash = []
    for i in xrange(start, end):
        if i in startdict:
            r[i] = startdict[i]
            tohash.append(i)
            tohash.extend(iter(startdict[i]))
    r["hash"] = hash(tuple(tohash))
    return r


def get_all_starting_between(db, start, end):
<<<<<<< HEAD
    """Look through all the events yet loaded by the database, and return a dictionary of those that start in the given range."""
=======
    """Look through all the events yet loaded by the database, and return
a dictionary of those that start in the given range."""
>>>>>>> 92d71308
    r = {}
    for item in db.startevdict.itervalues():
        r.update(lookup_between(item, start, end))
    return r


def get_all_ongoing_between(db, start, end):
    """Look through all the events yet loaded by the database, and return
a dictionary of those that occur (but perhaps not start or end) in
the given range."""
    r = {}
    for item in db.contevdict.itervalues():
        r.update(lookup_between(item, start, end))
    return r


def get_all_ending_between(db, start, end):
    """Look through all the events yet loaded by the database, and return
a dictionary of those that end in the given range.

    """
    r = {}
    for item in db.endevdict.itervalues():
        r.update(lookup_between(item, start, end))
    return r


def get_all_starting_ongoing_ending(db, start, end):
    """Return a tuple of events from the db that (start, continue, end) in
the given range."""
    return (get_all_starting_between(db, start, end),
            get_all_ongoing_between(db, start, end),
            get_all_ending_between(db, start, end))<|MERGE_RESOLUTION|>--- conflicted
+++ resolved
@@ -159,17 +159,6 @@
         else:
             return hash(self.name)
 
-<<<<<<< HEAD
-    def scheduled_copy(self, start, length):
-        """Return a copy of myself with the given start time and length."""
-        new = Event(self.db, self.tabdict)
-        new.start = start
-        new.length = length
-        new.end = start + length
-        return new
-
-=======
->>>>>>> 92d71308
     def commence(self):
         """Perform all commence effects, and set self.ongoing to True."""
         self.commence_effects.do()
@@ -315,12 +304,8 @@
 
 
 def get_all_starting_between(db, start, end):
-<<<<<<< HEAD
-    """Look through all the events yet loaded by the database, and return a dictionary of those that start in the given range."""
-=======
     """Look through all the events yet loaded by the database, and return
 a dictionary of those that start in the given range."""
->>>>>>> 92d71308
     r = {}
     for item in db.startevdict.itervalues():
         r.update(lookup_between(item, start, end))
