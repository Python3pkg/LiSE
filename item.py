--- conflicted
+++ resolved
@@ -591,8 +591,6 @@
             self.events_ongoing[i].discard(ev)
         self.trash_cache(ev.start)
 
-<<<<<<< HEAD
-=======
     def commencements_between(self, start, end):
         if (
                 start in self.cached_commencements and
@@ -631,7 +629,6 @@
                 self.processions_between(start, end),
                 self.conclusions_between(start, end))
 
->>>>>>> d3d1ce58
 
 class Portal(Item):
     tables = [
