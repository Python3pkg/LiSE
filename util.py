# This file is part of LiSE, a framework for life simulation games.
# Copyright (c) 2013 Zachary Spector,  zacharyspector@gmail.com
import pyglet
import ctypes
from time import time
from math import sqrt, hypot, atan, pi, sin, cos
from logging import getLogger
from sqlite3 import IntegrityError
from igraph import Graph, Vertex, Edge
from collections import deque, defaultdict, MutableMapping
<<<<<<< HEAD
from copy import copy
=======
from copy import copy, deepcopy
>>>>>>> 65ce0186

logger = getLogger(__name__)

phi = (1.0 + sqrt(5))/2.0

schemata = {}

colnames = {}

colnamestr = {}

primarykeys = {}

tabclas = {}

saveables = []

saveable_classes = []


class Skeleton(MutableMapping):
    """A dict-like object to efficiently store the entire world model.

Each LiSE instance should have one Skeleton in one Closet. Every
object in that instance is a view onto the Skeleton.

To get a particular object's data, first decide what table you want
data from; that table's name is the key in the top level of the
Skeleton. Then look it up in the Skeleton using the same keys as you
would to get it from the database. Each successive field in the
primary key gets its own level of the Skeleton.

I say "the" Skeleton, but actually every level of the Skeleton is
another Skeleton, and may be addressed similarly.

The skeleton's leaves are "rowdicts": dictionaries keyed with field
names, whose values are the values of those fields in a given row. You
can look up the whole primary key from just the rowdict.

Apart from the usual iterkeys(), itervalues(), and iteritems(), the
Skeleton has a special iterator method iterrows(). This does a
depth-first traversal through the Skeleton and gives you each rowdict
it comes upon."""
    atrdic = {
        "subtype": lambda self: self.getsubtype(),
        "rowdict": lambda self: self.isrowdict()
        }

<<<<<<< HEAD
    def __init__(self, it, listeners=None):
=======
    def __init__(self, it, parent=None, listeners=None):
        self.parent = parent
>>>>>>> 65ce0186
        if listeners is None:
            self.listeners = set()
        else:
            self.listeners = listeners
        if isinstance(it, dict):
            if len(it) > 0 and isinstance(it.iterkeys().next(), int):
                self.typ = list
            else:
                self.typ = dict
        elif isinstance(it, list):
            self.typ = list
        elif isinstance(it, Skeleton):
            self.typ = it.typ
<<<<<<< HEAD
=======
            if self.parent is None:
                self.parent = it.parent
>>>>>>> 65ce0186
        else:
            raise ValueError(
                "Skeleton may only contain dict or list.")
        self.it = self.typ()
        self.update(it)

    def __getattr__(self, attrn):
        try:
            return self.atrdic[attrn](self)
        except KeyError:
            raise AttributeError(
        "Skeleton instance does not have and cannot compute "
        "attribute {0}".format(attrn))

    def __getitem__(self, k):
        if isinstance(self.it, list):
            if k < len(self.it):
                return self.it[k]
            elif self.subtype is None:
                raise IndexError(
                    "That part of the skeleton is empty "
                    "and I can't decide how to fill it. "
                    "If you want to help out, set my subtype.")
<<<<<<< HEAD
            while len(self.it) <= k:
                self.it.append(Skeleton(self.subtype()))
=======
            i = 0
            while len(self.it) <= k:
                self.it.append(Skeleton(self.subtype(), parent=self))
                i += 1
>>>>>>> 65ce0186
            return self.it[k]
        else:
            return self.it[k]

    def __setitem__(self, k, v):
        if self.typ is list:
            if type(k) is not int:
                raise TypeError(
                    "This level of the Skeleton requires integer keys.")
            if self.subtype is not None:
                newtyp = self.subtype
            elif isinstance(v, Skeleton):
                newtyp = v.typ
            elif isinstance(v, list):
                newtyp = list
            elif isinstance(v, dict):
                newtyp = dict
            else:
                raise ValueError(
                    "This level of the Skeleton can only hold Skeleton-alikes.")
<<<<<<< HEAD
            while len(self.it) <= k:
                self.it.append(Skeleton(newtyp()))
        elif self.rowdict:
            assert(v.__class__ not in (list, dict, Skeleton))
            self.it[k] = v
            return
        for listener in self.listeners:
            listener.on_skel_set(k, v)
        self.it[k] = Skeleton(v)

    def __delitem__(self, k):
        if self.typ is list:
            self.it[k] = None
        else:
            for listener in self.listeners:
                listener.on_skel_delete(k)
            del self.it[k]
=======
            i = 0
            while len(self.it) <= k:
                self.it.append(Skeleton(newtyp(), parent=self))
                i += 1
        elif self.rowdict:
            assert(v.__class__ not in (list, dict, Skeleton))
            self.it[k] = v
            for listener in self.listeners:
                listener.on_skel_set((self,), k, v)
            if self.parent is not None:
                self.parent.on_child_set((self,), k, v)
            return
        nuval = Skeleton(v, parent=self)
        self.it[k] = nuval
        for listener in self.listeners:
            listener.on_skel_set((self,), k, nuval)
        if self.parent is not None:
            self.parent.on_child_set((self,), k, nuval)

    def __delitem__(self, k):
        if self.typ is list:
            self[k] = self.subtype()
        else:
            del self.it[k]
            for listener in self.listeners:
                listener.on_skel_delete((self,), k)
        if self.parent is not None:
            self.parent.on_child_delete((self,), k)
>>>>>>> 65ce0186

    def __contains__(self, what):
        if self.typ is list:
            return what > -1 and what < len(self.it)
        else:
            return what in self.it

    def __iter__(self):
        if self.typ is list:
            return iter(xrange(0, len(self.it)))
        else:
            return self.it.iterkeys()

    def __len__(self):
        return len(self.it)

    def __add__(self, other):
<<<<<<< HEAD
        newness = self.deepcopy()
        newness += other.deepcopy()
=======
        newness = self.copy()
        newness += other.copy()
>>>>>>> 65ce0186
        return newness

    def __iadd__(self, other):
        self.update(other)
        return self

    def __sub__(self, other):
<<<<<<< HEAD
        newness = self.deepcopy()
        newness -= other.deepcopy()
=======
        newness = self.copy()
        newness -= other.copy()
>>>>>>> 65ce0186
        return newness

    def __isub__(self, other):
        assert(isinstance(other, Skeleton))
        kitr = other.iteritems()
        for (k, v) in kitr:
            if k not in self:
                continue
            elif v == self[k]:
                assert(isinstance(self[k], Skeleton))
                assert(isinstance(v, Skeleton))
                del self[k]
            elif self[k].rowdict:
                continue
            else:
                assert(isinstance(self[k], Skeleton))
                assert(isinstance(v, Skeleton))
                self[k] -= v
        return self

    def __repr__(self):
        return "Skeleton({0})".format(repr(self.it))

    def __eq__(self, other):
        if isinstance(other, Skeleton):
            return self.it == other.it
        elif isinstance(other, dict):
            return self.typ is dict and self.it == other
        else:
            return self.typ is list and self.it == other

<<<<<<< HEAD
    def copy(self):
        # Shallow copy
        return Skeleton(self.it)

    def deepcopy(self):
        newness = Skeleton(self.typ())
        for (k, v) in self.iteritems():
            if isinstance(v, Skeleton):
                newness[k] = v.deepcopy()
            else:
                assert self.rowdict, "I contain something I shouldn't"
                newness.it[k] = copy(v)
        return newness
=======
    def __dict__(self):
        r = {}
        for (k, v) in self.iteritems():
            if isinstance(v, Skeleton):
                r[k] = v.__dict__()
            else:
                r[k] = v
        return r

    def copy(self):
        # Sort of a deep copy but doesn't contain any lineage. This is
        # actually what I want when I'm doing "set difference,"
        # because then I'm not deleting anything from the original,
        # and I don't want any listeners to get that impression.
        return Skeleton(deepcopy(self.__dict__()))

    def deepcopy(self):
        # This one DOES contain the lineage
        if self.rowdict:
            return Skeleton(self.it, self.parent, self.listeners)
        elif self.typ is list:
            it = [inner.deepcopy() for inner in self.it]
            return Skeleton(it, self.parent, self.listeners)
        else:
            it = {}
            for (k, v) in self.it.iteritems():
                it[k] = v.deepcopy()
            return Skeleton(it, self.parent, self.listeners)
>>>>>>> 65ce0186

    def iteritems(self):
        if self.typ is list:
            return ListItemIterator(self.it)
        else:
            return self.it.iteritems()

    def iterrows(self):
        return SkeletonIterator(self)

    def keys(self):
        if self.typ is list:
            return [
                i for i in xrange(0, len(self.it))
                if self.it[i] is not None]
        else:
            return self.it.keys()

    def iteritems(self):
        if self.typ is dict:
            return self.it.iteritems()
        else:
            return ListItemIterator(self.it)

    def isrowdict(self):
        if self.typ is not dict or len(self.it) == 0:
            return False
        for v in self.it.itervalues():
            if v.__class__ in (list, dict, Skeleton):
                return False
        return True

    def getsubtype(self):
        if self.rowdict or len(self.it) == 0:
            return None
        if self.typ is dict:
            return self.it.itervalues().next().typ
        else: # self.typ is list
            return self.it[0].typ

    def update(self, skellike):
        if skellike.__class__ in (dict, Skeleton):
            kitr = skellike.iteritems()
        else:
            kitr = ListItemIterator(skellike)
        for (k, v) in kitr:
            if v.__class__ in (dict, list):
<<<<<<< HEAD
                v = Skeleton(v)
=======
                v = Skeleton(v, parent=self)
>>>>>>> 65ce0186
                if v.rowdict:
                    self[k] = v
                    continue
            elif self.rowdict or self.it == {}:
                self.it[k] = v
                continue
            if not isinstance(v, Skeleton):
                continue
            if isinstance(self.it, dict):
                if k in self.it:
                    self.it[k].update(v)
                else:
                    self.it[k] = v
            else:
                if self.subtype is not None:
                    newtyp = self.subtype
                else:
                    newtyp = v.typ
<<<<<<< HEAD
                while len(self.it) <= k:
                    self.it.append(Skeleton(newtyp()))
=======
                i=0
                while len(self.it) <= k:
                    self.it.append(Skeleton(newtyp(), parent=self))
                    i+=1
>>>>>>> 65ce0186
                if isinstance(self.it[k], Skeleton):
                    self.it[k].update(v)
                else:
                    self.it[k] = v

<<<<<<< HEAD
=======
    def on_child_set(self, child, k, v):
        chain = (self, child)
        for listener in self.listeners:
            listener.on_skel_set(chain, k, v)
        if self.parent is not None:
            self.parent.on_child_set(chain, k, v)

    def on_child_delete(self, child, k):
        chain = (self, child)
        for listener in self.listeners:
            listener.on_skel_delete(chain, k)
        if self.parent is not None:
            self.parent.on_child_delete(chain, k)

    def add_listener(self, l):
        logger.debug("Adding listener: {0} To skeleton: {1}".format(l, self))
        self.listeners.add(l)
>>>>>>> 65ce0186

class SaveableMetaclass(type):
# TODO make savers use sets of RowDict objs, rather than lists of regular dicts
    """Sort of an object relational mapper.

Classes with this metaclass need to be declared with an attribute
called tables. This is a sequence of tuples. Each of the tuples is of
length 5. Each describes a table that records what's in the class.

The meaning of each tuple is thus:

(name, column_declarations, primary_key, foreign_keys, checks)

name is the name of the table as sqlite3 will use it.

column_declarations is a dictionary. The keys are field names, aka
column names. Each value is the type for its field, perhaps including
a clause like DEFAULT 0.

primary_key is an iterable over strings that are column names as
declared in the previous argument. Together the columns so named form
the primary key for this table.

foreign_keys is a dictionary. Each foreign key is a key here, and its
value is a pair. The first element of the pair is the foreign table
that the foreign key refers to. The second element is the field or
fields in that table that the foreign key points to.

checks is an iterable over strings that will end up in a CHECK(...)
clause in sqlite3.

A class can have any number of such table-tuples. The tables will be
declared in the order they appear in the tables attribute.

To save, you need to define a method called get_skeleton. It should
return a dictionary where the keys are table names. The values are
either rowdicts or iterables over rowdicts. A rowdict is a dictionary
containing the information in a single record of a table; the keys are
the names of the fields.

To load, you need to define a method called from_skeleton that takes
that same kind of dictionary and returns an instance of your class.

Once you've defined those, the save(db) and load(db) methods will save
or load your class in the given database. If you need to create the
database, look at the schemata attribute: execute that in a SQL cursor
and your table will be ready.

    """
    def __new__(metaclass, clas, parents, attrs):
        global schemata
        tablenames = []
        foreignkeys = {}
        coldecls = {}
        checks = {}
        if 'tables' in attrs:
            tablist = attrs['tables']
        elif hasattr(clas, 'tables'):
            tablist = clas.tables
        else:
            return type.__new__(metaclass, clas, parents, attrs)
        if 'prelude' in attrs:
            prelude = attrs["prelude"]
        else:
            prelude = []
        if 'postlude' in attrs:
            postlude = attrs["postlude"]
        else:
            postlude = []
        if 'provides' in attrs:
            provides = set(attrs["provides"])
        else:
            provides = set()
        if 'demands' in attrs:
            demands = set(attrs["demands"])
        else:
            demands = set()
        local_pkeys = {}
        for tabtup in tablist:
            (name, decls, pkey, fkeys, cks) = tabtup
            tablenames.append(name)
            coldecls[name] = decls
            local_pkeys[name] = pkey
            primarykeys[name] = pkey
            foreignkeys[name] = fkeys
            checks[name] = cks
        inserts = {}
        deletes = {}
        detects = {}
        missings = {}
        keylen = {}
        rowlen = {}
        keyqms = {}
        rowqms = {}
        keystrs = {}
        rowstrs = {}
        keynames = {}
        valnames = {}
        for item in local_pkeys.iteritems():
            (tablename, pkey) = item
            keynames[tablename] = sorted(pkey)
            keylen[tablename] = len(pkey)
            keyqms[tablename] = ", ".join(["?"] * keylen[tablename])
            keystrs[tablename] = "(" + keyqms[tablename] + ")"
        for item in coldecls.iteritems():
            (tablename, coldict) = item
            valnames[tablename] = sorted(
                [key for key in coldict.keys()
                 if key not in keynames[tablename]])
            rowlen[tablename] = len(coldict)
            rowqms[tablename] = ", ".join(["?"] * rowlen[tablename])
            rowstrs[tablename] = "(" + rowqms[tablename] + ")"
        for tablename in coldecls.iterkeys():
            colnames[tablename] = keynames[tablename] + valnames[tablename]
        for tablename in tablenames:
            provides.add(tablename)
            coldecl = coldecls[tablename]
            pkey = primarykeys[tablename]
            fkeys = foreignkeys[tablename]
            cks = ["CHECK(%s)" % ck for ck in checks[tablename]]
            pkeydecs = [keyname + " " + typ
                        for (keyname, typ) in coldecl.iteritems()
                        if keyname in pkey]
            valdecs = [valname + " " + typ
                       for (valname, typ) in coldecl.iteritems()
                       if valname not in pkey]
            coldecs = sorted(pkeydecs) + sorted(valdecs)
            coldecstr = ", ".join(coldecs)
            pkeycolstr = ", ".join(pkey)
            pkeys = [keyname for (keyname, typ) in coldecl.iteritems()
                     if keyname in pkey]
            pkeynamestr = ", ".join(sorted(pkeys))
            vals = [valname for (valname, typ) in coldecl.iteritems()
                    if valname not in pkey]
            colnamestr[tablename] = ", ".join(sorted(pkeys) + sorted(vals))
            pkeystr = "PRIMARY KEY (%s)" % (pkeycolstr,)
            fkeystrs = []
            for item in fkeys.iteritems():
                if len(item[1]) == 2:
                    fkeystrs.append(
                        "FOREIGN KEY (%s) REFERENCES %s(%s)" %
                        (item[0], item[1][0], item[1][1]))
                elif len(item[1]) == 3:
                    fkeystrs.append(
                        "FOREIGN KEY ({0}) REFERENCES {1}({2}) {3}".format(
                            item[0], item[1][0], item[1][1], item[1][2]))
                else:
                    raise Exception("Invalid foreign key: {0}".format(item))
            fkeystr = ", ".join(fkeystrs)
            chkstr = ", ".join(cks)
            table_decl_data = [coldecstr]
            if len(pkey) > 0:
                table_decl_data.append(pkeystr)
            if len(fkeystrs) > 0:
                table_decl_data.append(fkeystr)
            if len(cks) > 0:
                table_decl_data.append(chkstr)
            table_decl = ", ".join(table_decl_data)
            create_stmt = "CREATE TABLE %s (%s);" % (tablename, table_decl)
            insert_stmt_start = ("INSERT INTO " + tablename +
                                 " ({0}) VALUES {1};")
            inserts[tablename] = insert_stmt_start
            delete_stmt_start = "DELETE FROM %s WHERE (%s) IN " % (
                tablename, pkeycolstr)
            deletes[tablename] = delete_stmt_start
            detect_stmt_start = "SELECT %s FROM %s WHERE (%s) IN " % (
                colnamestr[tablename], tablename, pkeynamestr)
            detects[tablename] = detect_stmt_start
            missing_stmt_start = "SELECT %s FROM %s WHERE (%s) NOT IN " % (
                colnamestr[tablename], tablename, pkeynamestr)
            missings[tablename] = missing_stmt_start
            schemata[tablename] =  create_stmt
        saveables.append(
            (demands, provides, prelude, tablenames, postlude))

        def gen_sql_insert(rowdicts, tabname):
            if tabname in rowdicts:
                itr = SkeletonIterator(rowdicts[tabname])
            else:
                itr = SkeletonIterator(rowdicts)
            if len(itr) == 0 or tabname not in tablenames:
                raise EmptyTabdict
            qrystr = "INSERT INTO {0} ({1}) VALUES {2}".format(
                tabname,
                colnamestr[tabname],
                ", ".join([rowstrs[tabname]] * len(itr)))
            qrylst = []
            for rd in itr:
                qrylst.extend([rd[coln] for coln in colnames[tabname]])
            return (qrystr, tuple(qrylst))

        @staticmethod
        def insert_rowdicts_table(c, rowdicts, tabname):
            if len(rowdicts) == 0:
                return []
            try:
                c.execute(*gen_sql_insert(rowdicts, tabname))
            except IntegrityError as ie:
                print ie
                print gen_sql_insert(rowdicts, tabname)
                import pdb
                pdb.set_trace()
            except EmptyTabdict:
                return

        def gen_sql_delete(keydicts, tabname):
            try:
                keyns = keynames[tabname]
            except KeyError:
                return
            keys = []
            wheres = []
            kitr = SkeletonIterator(keydicts)
            if len(kitr) == 0 or tabname not in tablenames:
                raise EmptyTabdict
            for keydict in kitr:
                checks = []
                for keyn in keyns:
                    checks.append(keyn + "=?")
                    try:
                        keys.append(keydict[keyn])
                    except KeyError as ke:
                        print ke
                        import pdb
                        pdb.set_trace()
                wheres.append("(" + " AND ".join(checks) + ")")
            wherestr = " OR ".join(wheres)
            qrystr = "DELETE FROM {0} WHERE {1}".format(tabname, wherestr)
            return (qrystr, tuple(keys))

        @staticmethod
        def delete_keydicts_table(c, keydicts, tabname):
            if len(keydicts) == 0:
                return
            try:
                c.execute(*gen_sql_delete(keydicts, tabname))
            except EmptyTabdict:
                return

        def gen_sql_select(keydicts, tabname):
            keys_in_use = set()
            kitr = SkeletonIterator(keydicts)
            for keyd in kitr:
                for k in keyd:
                    keys_in_use.add(k)
            keys = [key for key in primarykeys[tabname] if key in keys_in_use]
            andstr = "({0})".format(
                " AND ".join(
                    ["{0}=?".format(key) for key in keys]
                ))
            ands = [andstr] * len(kitr)
            colstr = colnamestr[tabname]
            orstr = " OR ".join(ands)
            return "SELECT {0} FROM {1} WHERE {2}".format(
                colstr, tabname, orstr)

        def select_keydicts_table(c, keydicts, tabname):
            keys = primarykeys[tabname]
            qrystr = gen_sql_select(keydicts, tabname)
            qrylst = []
            kitr = SkeletonIterator(keydicts)
            for keydict in kitr:
                for key in keys:
                    try:
                        qrylst.append(keydict[key])
                    except KeyError:
                        pass
            if len(qrylst) == 0:
                return []
            c.execute(qrystr, tuple(qrylst))
            return c.fetchall()

        @staticmethod
        def _select_table_all(c, tabname):
            r = {}
            qrystr = "SELECT {0} FROM {1}".format(
                colnamestr[tabname], tabname)
            c.execute(qrystr)
            for row in c.fetchall():
                rd = dictify_row(row, colnames[tabname])
                ptr = r
                lptr = r
                for key in primarykeys[tabname]:
                    if rd[key] not in ptr:
                        ptr[rd[key]] = {}
                    lptr = ptr
                    ptr = ptr[rd[key]]
                lptr[rd[key]] = rd
            return {tabname: r}

        @staticmethod
        def _select_skeleton(c, td):
            r = {}
            for (tabname, rdd) in td.iteritems():
                if tabname not in primarykeys:
                    continue
                if tabname not in r:
                    r[tabname] = {}
                for row in select_keydicts_table(c, rdd, tabname):
                    rd = dictify_row(row, colnames[tabname])
                    ptr = r[tabname]
                    keys = list(primarykeys[tabname])
                    oldptr = None
                    while keys != []:
                        key = keys.pop(0)
                        if rd[key] not in ptr:
                            ptr[rd[key]] = {}
                        oldptr = ptr
                        ptr = ptr[rd[key]]
                    oldptr[rd[key]] = rd
            return r

        def gen_sql_detect(keydicts, tabname):
            keystr = keystrs[tabname]
            qrystr = detects[tabname] + ", ".join([keystr] * len(keydicts))
            qrylst = []
            for keydict in iter(keydicts):
                for col in keynames[tabname]:
                    if col in keydict:
                        qrylst.append(keydict[col])
            qrytup = tuple(qrylst)
            return (qrystr, qrytup)

        def detect_keydicts_table(c, keydicts, tabname):
            c.execute(*gen_sql_detect(keydicts, tabname))
            return c.fetchall()

        def gen_sql_missing(keydicts, tabname):
            keystr = keystrs[tabname]
            qrystr = missings[tabname] + ", ".join([keystr] * len(keydicts))
            qrylst = []
            for keydict in iter(keydicts):
                for col in keynames[tabname]:
                    if col in keydict:
                        qrylst.append(keydict[col])
            qrytup = tuple(qrylst)
            return (qrystr, qrytup)

        def missing_keydicts_table(c, keydicts, tabname):
            c.execute(*gen_sql_missing(keydicts, tabname))
            return c.fetchall()

        @staticmethod
        def _insert_skeleton(c, skeleton):
            for (tabname, rds) in skeleton.iteritems():
                if tabname in tablenames:
                    insert_rowdicts_table(c, rds, tabname)

        @staticmethod
        def _delete_skeleton(c, skeleton):
            for (tabname, rds) in skeleton.iteritems():
                if tabname in tablenames:
                    delete_keydicts_table(c, rds, tabname)

        @staticmethod
        def _detect_skeleton(c, skeleton):
            r = {}
            for item in skeleton.iteritems():
                (tabname, rd) = item
                if isinstance(rd, dict):
                    r[tabname] = detect_keydicts_table(c, [rd], tabname)
                else:
                    r[tabname] = detect_keydicts_table(c, rd, tabname)
            return r

        @staticmethod
        def _missing_skeleton(c, skeleton):
            r = {}
            for item in skeleton.iteritems():
                (tabname, rd) = item
                if isinstance(rd, dict):
                    r[tabname] = missing_keydicts_table(c, [rd], tabname)
                else:
                    r[tabname] = missing_keydicts_table(c, rd, tabname)
            return r

        def get_keydict(self):
            tabd = self.get_skeleton()
            r = {}
            for tabn in tablenames:
                r[tabn] = {}
                for keyn in keynames[tabn]:
                    r[tabn][keyn] = tabd[tabn][keyn]
            return r

        atrdic = {
            '_select_skeleton': _select_skeleton,
            '_select_table_all': _select_table_all,
            '_insert_skeleton': _insert_skeleton,
            '_delete_skeleton': _delete_skeleton,
            '_detect_skeleton': _detect_skeleton,
            '_missing_skeleton': _missing_skeleton,
            '_insert_rowdicts_table': insert_rowdicts_table,
            '_delete_keydicts_table': delete_keydicts_table,
            '_gen_sql_insert': gen_sql_insert,
            '_gen_sql_delete': gen_sql_delete,
            '_gen_sql_detect': gen_sql_detect,
            '_gen_sql_missing': gen_sql_missing,
            'colnames': colnames,
            'colnamestr': colnamestr,
            'colnstr': colnamestr[tablenames[0]],
            'keynames': keynames,
            'valnames': valnames,
            'keyns': keynames[tablenames[0]],
            'valns': valnames[tablenames[0]],
            'colns': colnames[tablenames[0]],
            'keylen': keylen,
            'rowlen': rowlen,
            'keyqms': keyqms,
            'rowqms': rowqms,
            'maintab': tablenames[0],
            'tablenames': tablenames}
        atrdic.update(attrs)

        clas = type.__new__(metaclass, clas, parents, atrdic)
        saveable_classes.append(clas)
        return clas


def start_new_map(nope):
    pass


def open_map(nope):
    pass


def save_map(nope):
    pass


def quit_map_editor(nope):
    pass


def editor_select(nope):
    pass


def editor_copy(nope):
    pass


def editor_paste(nope):
    pass


def editor_delete(nope):
    pass


def new_place(place_type):
    pass


def new_thing(thing_type):
    pass


funcs = [start_new_map, open_map, save_map, quit_map_editor, editor_select,
         editor_copy, editor_paste, editor_delete, new_place, new_thing]


def keyify_dict(d, keytup):
    ptr = d
    for key in keytup:
        if key not in ptr:
            ptr[key] = {}
        ptr = ptr[key]


def tickly_get(db, get_from, branch, tick):
    if branch is None:
        branch = db.branch
    if tick is None:
        tick = db.tick
    if branch not in get_from:
        return None
    if tick in get_from[branch]:
        return get_from[branch][tick]
    for (tick_from, (val, tick_to)) in get_from[branch].iteritems():
        if tick_from <= tick and tick <= tick_to:
            return val
    return None


def untuple(list_o_tups):
    r = []
    for tup in list_o_tups:
        for val in tup:
            r.append(val)
    return r


def dictify_row(row, colnames):
    return dict(zip(colnames, row))


def deep_lookup(dic, keylst):
    key = keylst.pop()
    ptr = dic
    while keylst != []:
        ptr = ptr[key]
        key = keylst.pop()
    return ptr[key]


def stringlike(o):
    """Return True if I can easily cast this into a string, False
otherwise."""
    return isinstance(o, str) or isinstance(o, unicode)


def place2idx(db, dimname, pl):
    if isinstance(pl, int):
        return pl
    elif hasattr(pl, '_index'):
        return pl._index
    elif stringlike(pl):
        try:
            return int(pl)
        except ValueError:
            return db.placedict[str(dimname)][pl].i
    else:
        raise ValueError("Can't convert that into a place-index")


def line_len(ox, oy, dx, dy):
    rise = dy - oy
    run = dx - ox
    return hypot(rise, run)


def slope_theta_rise_run(rise, run):
    try:
        return atan(rise/run)
    except ZeroDivisionError:
        if rise >= 0:
            return ninety
        else:
            return -1 * ninety


def slope_theta(ox, oy, dx, dy):
    rise = dy - oy
    run = dx - ox
    return slope_theta_rise_run(rise, run)


def opp_theta_rise_run(rise, run):
    try:
        return atan(run/rise)
    except ZeroDivisionError:
        if run >= 0:
            return ninety
        else:
            return -1 * ninety


def opp_theta(ox, oy, dx, dy):
    rise = dy - oy
    run = dx - ox
    return opp_theta_rise_run(rise, run)


def truncated_line(leftx, boty, rightx, topy, r, from_start=False):
    # presumes pointed up and right
    if r == 0:
        return (leftx, boty, rightx, topy)
    rise = topy - boty
    run = rightx - leftx
    length = hypot(rise, run) - r
    theta = slope_theta_rise_run(rise, run)
    if from_start:
        leftx = rightx - cos(theta) * length
        boty = topy - sin(theta) * length
    else:
        rightx = leftx + cos(theta) * length
        topy = boty + sin(theta) * length
    return (leftx, boty, rightx, topy)


def extended_line(leftx, boty, rightx, topy, r):
    return truncated_line(leftx, boty, rightx, topy, -1 * r)


def trimmed_line(leftx, boty, rightx, topy, trim_start, trim_end):
    et = truncated_line(leftx, boty, rightx, topy, trim_end)
    return truncated_line(et[0], et[1], et[2], et[3], trim_start, True)


def wedge_offsets_core(theta, opp_theta, taillen):
    top_theta = theta - fortyfive
    bot_theta = pi - fortyfive - opp_theta
    xoff1 = cos(top_theta) * taillen
    yoff1 = sin(top_theta) * taillen
    xoff2 = cos(bot_theta) * taillen
    yoff2 = sin(bot_theta) * taillen
    return (
        xoff1, yoff1, xoff2, yoff2)


def wedge_offsets_rise_run(rise, run, taillen):
    # theta is the slope of a line bisecting the ninety degree wedge.
    theta = slope_theta_rise_run(rise, run)
    opp_theta = opp_theta_rise_run(rise, run)
    return wedge_offsets_core(theta, opp_theta, taillen)


def wedge_offsets_slope(slope, taillen):
    theta = atan(slope)
    opp_theta = atan(1/slope)
    return wedge_offsets_core(theta, opp_theta, taillen)


def get_line_width():
    see = ctypes.c_float()
    pyglet.gl.glGetFloatv(pyglet.gl.GL_LINE_WIDTH, see)
    return float(see.value)


def set_line_width(w):
    wcf = ctypes.c_float(w)
    pyglet.gl.glLineWidth(wcf)


def average(*args):
    n = len(args)
    return sum(args)/n


ninety = pi / 2

fortyfive = pi / 4

threesixty = pi * 2


class BranchTicksIter:
    def __init__(self, d):
        self.branchiter = d.iteritems()
        self.branch = None
        self.tickfromiter = None

    def __iter__(self):
        return self

    def next(self):
        try:
            (tick_from, vtup) = self.tickfromiter.next()
            if isinstance(vtup, tuple):
                tick_to = vtup[-1]
                value = vtup[:-1]
                return (self.branch, tick_from, tick_to) + value
            else:
                return (self.branch, tick_from, vtup)
        except (AttributeError, StopIteration):
            (self.branch, tickfromdict) = self.branchiter.next()
            self.tickfromiter = tickfromdict.iteritems()
            return self.next()


class TerminableImg:
    __metaclass__ = SaveableMetaclass

    def get_img(self, branch=None, tick=None):
        if branch is None:
            branch = self.closet.branch
        if tick is None:
            tick = self.closet.tick
        if len(self.imagery) < branch:
            return None
        if branch in self.indefinite_imagery:
            indef_start = self.indefinite_imagery[branch]
            if tick >= indef_start:
                rd = self.imagery[branch][indef_start]
                return self.closet.get_img(rd["img"])
        for rd in SkeletonIterator(self.imagery[branch]):
            if rd["tick_from"] <= tick and tick <= rd["tick_to"]:
                return self.closet.get_img(rd["img"])
        return None

    def new_branch_imagery(self, parent, branch, tick):
        for rd in SkeletonIterator(self.imagery[parent]):
            if rd["tick_to"] is None or rd["tick_to"] >= tick:
                rd2 = dict(rd)
                rd2["branch"] = branch
                if rd2["tick_from"] < tick:
                    rd2["tick_from"] = tick
                    self.imagery[branch][tick] = rd2
                    if rd2["tick_to"] is None:
                        self.indefinite_imagery[branch] = tick
                else:
                    self.imagery[branch][rd["tick_from"]] = rd2
                    if rd2["tick_to"] is None:
                        self.indefinite_imagery[branch] = rd2["tick_from"]


class TerminableInteractivity:
    __metaclass__ = SaveableMetaclass

    def is_interactive(self, branch=None, tick=None):
        if branch is None:
            branch = self.closet.branch
        if tick is None:
            tick = self.closet.tick
        if branch not in self.interactivity:
            return False
        if (
                branch in self.indefinite_interactivity and
                tick >= self.indefinite_interactivity[branch]):
            return True
        for rd in SkeletonIterator(self.interactivity):
            if rd["tick_from"] <= tick and tick <= rd["tick_to"]:
                return True
        return False

    def new_branch_interactivity(self, parent, branch, tick):
        for rd in SkeletonIterator(self.interactivity[parent]):
            if rd["tick_to"] is None or rd["tick_to"] >= tick:
                rd2 = dict(rd)
                rd2["branch"] = branch
                if rd2["tick_from"] < tick:
                    rd2["tick_from"] = tick
                    self.interactivity[branch][tick] = rd2
                else:
                    self.interactivity[branch][rd2["tick_from"]] = rd2
                if rd2["tick_to"] is None:
                    self.indefinite_interactivity[branch] = rd2["tick_from"]


class ViewportOrderedGroup(pyglet.graphics.OrderedGroup):
    def __init__(self, order, parent, view):
        super(ViewportOrderedGroup, self).__init__(order, parent)
        self.view = view

    def __getattr__(self, attrn):
        oddtype = pyglet.gl.gl.GLint * 4
        r = oddtype()
        pyglet.gl.gl.glGetIntegerv(pyglet.gl.GL_VIEWPORT, r)
        if attrn == "width":
            return r[2]
        elif attrn == "height":
            return r[3]
        else:
            raise AttributeError(
                "ViewportOrderedGroup has no attribute " + attrn)

    def set_state(self):
        tup = (
            self.view.window_left,
            self.view.window_bot,
            self.view.width,
            self.view.height)
        pyglet.gl.glViewport(*tup)
        pyglet.gl.glScissor(*tup)
        pyglet.gl.glEnable(pyglet.gl.GL_SCISSOR_TEST)

    def unset_state(self):
        pyglet.gl.glViewport(
            0,
            0,
            self.view.window.width,
            self.view.window.height)
        pyglet.gl.glDisable(pyglet.gl.GL_SCISSOR_TEST)


class PatternHolder:
    """Takes a style and makes pyglet.image.SolidColorImagePatterns out of
its four colors, accessible through the attributes bg_active,
bg_inactive, fg_active, and fg_inactive."""
    def __init__(self, sty):
        self.bg_inactive = (
            pyglet.image.SolidColorImagePattern(sty.bg_inactive.tup))
        self.bg_active = (
            pyglet.image.SolidColorImagePattern(sty.bg_active.tup))
        self.fg_inactive = (
            pyglet.image.SolidColorImagePattern(sty.fg_inactive.tup))
        self.fg_active = pyglet.image.SolidColorImagePattern(sty.fg_active.tup)


class DictValues2DIterator:
    def __init__(self, d):
        self.d = d
        self.layer1 = self.d.itervalues()
        self.layer2 = None

    def __iter__(self):
        return self

    def __len__(self):
        i = 0
        for layer2 in self.d.itervalues():
            i += len(layer2)
        return i

    def next(self):
        try:
            return self.layer2.next()
        except (AttributeError, TypeError, StopIteration):
            self.layer2 = self.layer1.next().itervalues()
            return self.layer2.next()


class SkeletonIterator:
    # TODO: Something is not quite right here
    def __init__(self, skellike):
        if isinstance(skellike, Skeleton):
            self.skel = skellike
        else:
            self.skel = Skeleton(skellike)
        self.ptrs = deque([self.skel])
        self.l = None
        self.keyses = [self.skel.keys()]

    def __len__(self):
        if self.l is not None:
            return self.l
        i = 0
        h = SkeletonIterator(self.skel)
        while True:
            try:
                h.next()
                i += 1
            except StopIteration:
                self.l = i
                return i

    def __iter__(self):
        return self

    def next(self):
        while len(self.ptrs) > 0:
            try:
                ptr = self.ptrs.pop()
                keys = self.keyses.pop()
            except IndexError:
                raise StopIteration
            if ptr.rowdict:
                return ptr
            else:
                try:
                    k = keys.pop()
                except IndexError:
                    continue
                if len(keys) > 0:
                    self.ptrs.append(ptr)
                    self.keyses.append(keys)
                self.ptrs.append(ptr[k])
                self.keyses.append(ptr[k].keys())
        raise StopIteration


class ScissorOrderedGroup(pyglet.graphics.OrderedGroup):
    def __init__(self, order, parent, window, left, top, bot, right, proportional=True):
        super(ScissorOrderedGroup, self).__init__(order, parent)
        self.window = window
        self.left = left
        self.top = top
        self.bot = bot
        self.right = right
        self.proportional = proportional

    def set_state(self):
        if self.proportional:
            l = int(self.left * self.window.width)
            b = int(self.bot * self.window.height)
            r = int(self.right * self.window.width)
            t = int(self.top * self.window.height)
        else:
            l = self.left
            b = self.bot
            r = self.right
            t = self.top
        w = r - l
        h = t - b
        pyglet.gl.glScissor(l, b, w, h)
        pyglet.gl.glEnable(pyglet.gl.GL_SCISSOR_TEST)

    def unset_state(self):
        pyglet.gl.glDisable(pyglet.gl.GL_SCISSOR_TEST)


class PortalException(Exception):
    """Exception raised when a Thing tried to move into or out of or along
a Portal, and it made no sense."""
    pass


class LocationException(Exception):
    pass


class ContainmentException(Exception):
    """Exception raised when a Thing tried to go into or out of another
Thing, and it made no sense.

    """
    pass


class LoadError(Exception):
    pass


class EmptyTabdict(Exception):
    pass


class TimestreamException(Exception):
    pass


class TimeParadox(Exception):
    pass


class JourneyException(Exception):
    pass


class ListItemIterator:
    """Iterate over a list in a way that resembles dict.iteritems()"""
    def __init__(self, l):
        self.l = l
        self.l_iter = iter(l)
        self.i = 0

    def __iter__(self):
        return self

    def __len__(self):
        return len(self.l)

    def next(self):
        it = self.l_iter.next()
        i = self.i
        self.i += 1
        return (i, it)


class FilterIter:
    def __init__(self, itr, do_not_return):
        self.real = iter(itr)
        self.do_not_return = do_not_return

    def __iter__(self):
        return self

    def next(self):
        r = self.real.next()
        while r in self.do_not_return:
            r = self.real.next()
        return r


class FirstOfTupleFilter:
    def __init__(self, containable):
        self.containable = containable

    def __contains__(self, t):
        return t[0] in self.containable


class Timestream:
    __metaclass__ = SaveableMetaclass
    """A graph of many timelines, some of which share some of their time.

    The first argument is a dictionary keyed with branch indices, with
    values composed of tuples like:

    (parent_branch, start, end)

    parent_branch must be another key in the branchdict. start and end
    are the tick when a branch begins (which cannot change) and ends
    (which can, and probably will, perhaps as often as once per
    update).

    Call the update method to rearrange the contents of this board to
    reflect the state of the branches.

    """
    tables = [
        ("timestream",
         {"branch": "integer not null",
          "parent": "integer not null",
          "tick_from": "integer not null",
          "tick_to": "integer not null"},
         ("branch",),
         {"parent": ("timestream", "branch")},
         ["branch>=0", "tick_from>=0",
          "tick_to>=tick_from", "parent=0 or parent<>branch"])]
    def __init__(self, closet):
        self.closet = closet
        td = self.closet.skeleton
        self.branch_edges = defaultdict(set)
        self.branch_done_to = defaultdict(lambda: -1)
        self.branchdict = {}
        for rd in SkeletonIterator(td["timestream"]):
            self.branchdict[rd["branch"]] = (
                rd["parent"], rd["tick_from"], rd["tick_to"])
        self.graph = Graph(directed=True)
        self.graph.add_vertices(2)
        self.graph.vs["tick"] = [0, 0]
        self.graph.add_edge(0, 1, branch=0)
        self.branch_edges[0].add(0)
        self.branch_head = {0: self.graph.vs[0]}
        # When the player travels to the past and then branches the
        # timeline, it may result in a new vertex in the middle of
        # what once was an unbroken edge. The edge succeeding the new
        # vertex, representing how things went *originally*, is still
        # representative of the old branch, even though it is now a
        # successor of the vertex for a different branch
        # altogether. That original branch now has another edge
        # representing it.
        self.update_handlers = set()
        self.update(0)

    def __hash__(self):
        b = []
        for t in self.branchdict.itervalues():
            b.extend(t)
        return hash(tuple(b))

    def update(self, ts=0):
        """Update the tree to reflect the current state of branchdict.

<<<<<<< HEAD
For every branch in branchdict, there should be one vertex at the
start and one at the end. If the branch has grown, but has as many
child branches as previously, change the tick of the end vertex to
reflect the growth.

If there are more child branches than before, split an edge to place a
vertex at the start point of each child branch. Then extend a new edge
out to the end of the child branch. The start and end vertices may
be on the same tick, in which case they are connected by an edge of
length zero.

        """
        for (branch, (parent, tick_from, tick_to)) in self.branchdict.iteritems():
            done_to = self.branch_done_to[branch]
            if tick_to > done_to:
                # I am now looking at a tick-window that has not been
                # put into the graph yet.
                #
                # Where does it belong?
                #
                # Is its branch, at least, already in the graph somewhere?
                if branch in self.branch_edges:
                    # I may have to extend an edge to make it fit the
                    # whole tick-window.
                    e_to = self.get_edge(branch, tick_to)
                    if e_to is None:
                        e_to = self.latest_edge(branch)
                        v = self.graph.vs[e_to.target]
                        growth = tick_to - v["tick"]
                        v["tick"] += growth
                    # Otherwise there's not really much to do here.
                else:
                    # I assume that this dict reflects the genealogy
                    # of the branches accurately
                    try:
                        self.split_branch(
                            parent, branch, tick_from, tick_to - tick_from)
                    except KeyError:
                        assert(branch == 0)
                        self.graph.add_vertices(2)
                        self.graph.vs["tick"] = [0, tick_to]
                        self.graph.add_edge(0, 1, branch=0)
                        eid =self.graph.get_eid(0, 1)
                        self.branch_edges[0].add(eid)
            self.branch_done_to[branch] = tick_to
            for handler in self.update_handlers:
                handler.on_timestream_update()

    def get_edge_len(self, e):
        if isinstance(e, int):
            e = self.graph.es[e]
        vo = self.graph.vs[e.source]
        vd = self.graph.vs[e.target]
        return vd["tick"] - vo["tick"]

    def sanitize_vert(self, v):
        if isinstance(v, Vertex):
            vert = v
            vid = vert.index
        else:
            vid = v
            vert = self.graph.vs[vid]
        return (vert, vid)

    def sanitize_edge(self, e):
        if isinstance(e, Edge):
            edge = e
            eid = edge.index
        else:
            eid = e
            edge = self.graph.es[eid]
        return (edge, eid)

    def vertex_in_branch(self, v, branch):
        v = self.sanitize_vert(v)[1]
        for eid in self.graph.incident(v):
            if eid in self.branch_edges[branch]:
                return True
        return False

    def add_edge(self, branch, vert_from, vert_to):
        assert(branch in self.branchdict)
        (vert_from, vi1) = self.sanitize_vert(vert_from)
        (vert_to, vi2) = self.sanitize_vert(vert_to)
        self.graph.add_edge(vi1, vi2, branch=branch)
        eid = self.graph.get_eid(vi1, vi2)
        self.branch_edges[branch].add(eid)
        (p, a, z) = self.branchdict[branch]
        if vert_from["tick"] < self.branchdict[branch][1]:
            a = vert_from["tick"]
        if vert_to["tick"] > self.branchdict[branch][2]:
            z = vert_to["tick"]
        self.branchdict[branch] = (p, a, z)
        return self.graph.es[eid]

    def delete_edge(self, e):
        (e, eid) = self.sanitize_edge(e)
        old_branch = e["branch"]
        self.branch_edges[old_branch].discard(eid)
        self.graph.delete_edges(eid)

    def add_vert(self, tick):
        i = len(self.graph.vs)
        self.graph.add_vertex(tick=tick)
        v = self.graph.vs[i]
        return v

    def vert_branch(self, vert):
        if isinstance(vert, int):
            vert = self.graph.vs[vert]
        try:
            eid = self.graph.incident(vert)[0]
            return self.graph.es[eid]["branch"]
        except:
            return -1

    def add_vert_on(self, e, tick):
        (e, eid) = self.sanitize_edge(e)
        former = self.graph.vs[e.source]
        latter = self.graph.vs[e.target]
        old_branch = e["branch"]
        v = self.add_vert(tick)
        i = v.index
        e1 = self.add_edge(old_branch, former, i)
        e2 = self.add_edge(old_branch, i, latter)
        return (e1, v, e2)

    def get_edge(
            self,
            vert_from_or_branch,
            vert_to_or_tick,
            mode="branch_tick"):
        if mode == "branch_tick":
            return self.get_edge_from_branch_tick(
                vert_from_or_branch,
                vert_to_or_tick)
        elif mode == "verts":
            return self.get_edge_from_verts(
                vert_from_or_branch,
                vert_to_or_tick)
        else:
            raise Exception("Invalid mode")

    def get_edge_from_verts(self, vert_from, vert_to):
        if isinstance(vert_from, Vertex):
            vert_from = vert_from.index
        if isinstance(vert_to, Vertex):
            vert_to = vert_to.index
        eid = self.graph.get_eid(vert_from, vert_to)
        return self.graph.es[eid]

    def get_edge_from_branch_tick(self, branch, tick):
        """Return the edge that contains the given tick in the given branch,
or None if no such edge exists."""
        v = self.branch_head[branch]
        if tick < v["tick"]:
            raise Exception("This branch started after that tick.")
        return self.successor_on_branch_tick(v, branch, tick)

    def successor_on_branch_tick(self, v, branch, tick):
        """Traverse the graph starting from the given vertex. Return the edge
containing the given tick in the given branch. If it doesn't exist,
return None."""
        if tick == v["tick"]:
            # I'll consider ticks coinciding exactly with a vertex to
            # be in the descendant edge in that branch.
            if self.vertex_in_branch(v, branch):
                for e in self.graph.incident(v):
                    if e in self.branch_edges[branch]:
                        return e
            return None
        for eid in self.graph.incident(v):
            e = self.graph.es[eid]
            v_to = self.graph.vs[e.target]
            if eid in self.branch_edges[branch]:
                if v_to["tick"] > tick:
                    return e
                else:
                    # None of these edges are right! You want the ones
                    # after this vertex here.
                    return self.successor_on_branch_tick(v_to, branch, tick)
            elif v_to["tick"] >= tick:
                return e
        return None

    def split_branch(self, old_branch, new_branch, tick_from, tick_to):
        """Find the edge in old_branch in the given tick, split it, and start
a new edge off the split. The new edge will be a member of
new_branch.

        """
        assert(new_branch not in self.branchdict)
        self.branchdict[new_branch] = (old_branch, tick_from, tick_to)
        e = self.get_edge_from_branch_tick(old_branch, tick_from)
        if e is None:
            vseq = self.graph.vs(tick_eq=tick_from)
            v1 = vseq[0]
            v2 = self.add_vert(tick=tick_to)
        else:
            (e1, v1, e2) = self.add_vert_on(e, tick_from)
            v2 = self.add_vert(tick=tick_to)
        return self.add_edge(new_branch, v1, v2)

    def latest_edge(self, branch):
        """Return the edge in the given branch that ends on the highest
tick."""
        edges = set(self.branch_edges[branch])
        late = self.graph.es[edges.pop()]
        v_late = self.graph.vs[late.target]
        while len(edges) > 0:
            e = self.graph.es[edges.pop()]
            v_e = self.graph.vs[e.target]
            if v_e["tick"] > v_late["tick"]:
                late = e
                v_late = v_e
        return late

    def extend_branch(self, branch, n):
        """Make the branch so many ticks longer."""
        edge = self.latest_edge(branch)
        vert = self.graph.vs[edge.target]
        vert["tick"] += n
        self.branchdict[branch] = (
            self.branchdict[branch][0], self.branchdict.branch[1] + n)

    def extend_branch_to(self, branch, tick_to):
        """Make the branch end on the given tick, but only if it is later than
the branch's current end."""
        edge = self.latest_edge(branch)
        vert = self.graph.vs[edge.target]
        if tick_to > vert["tick"]:
            vert["tick"] = tick_to
        if tick_to > self.branchdict[branch][1]:
            self.branchdict[branch] = (
                self.branchdict[branch][0], tick_to)

=======
class FirstOfTupleFilter:
    def __init__(self, containable):
        self.containable = containable

    def __contains__(self, t):
        return t[0] in self.containable


class Timestream:
    __metaclass__ = SaveableMetaclass
    """A graph of many timelines, some of which share some of their time.

    The first argument is a dictionary keyed with branch indices, with
    values composed of tuples like:

    (parent_branch, start, end)

    parent_branch must be another key in the branchdict. start and end
    are the tick when a branch begins (which cannot change) and ends
    (which can, and probably will, perhaps as often as once per
    update).

    Call the update method to rearrange the contents of this board to
    reflect the state of the branches.

    """
    tables = [
        ("timestream",
         {"branch": "integer not null",
          "parent": "integer not null",
          "tick_from": "integer not null",
          "tick_to": "integer not null"},
         ("branch",),
         {"parent": ("timestream", "branch")},
         ["branch>=0", "tick_from>=0",
          "tick_to>=tick_from", "parent=0 or parent<>branch"])]
    def __init__(self, closet):
        self.closet = closet
        td = self.closet.skeleton
        self.branch_edges = defaultdict(set)
        self.branch_done_to = defaultdict(lambda: -1)
        self.branchdict = td["timestream"]
        self.graph = Graph(directed=True)
        self.graph.add_vertices(2)
        self.graph.vs["tick"] = [0, 0]
        self.graph.add_edge(0, 1, branch=0)
        self.branch_edges[0].add(0)
        self.branch_head = {0: self.graph.vs[0]}
        # When the player travels to the past and then branches the
        # timeline, it may result in a new vertex in the middle of
        # what once was an unbroken edge. The edge succeeding the new
        # vertex, representing how things went *originally*, is still
        # representative of the old branch, even though it is now a
        # successor of the vertex for a different branch
        # altogether. That original branch now has another edge
        # representing it.
        self.update_handlers = set()
        self.update(0)

    def __hash__(self):
        b = []
        for t in self.branchdict.itervalues():
            b.extend(t)
        return hash(tuple(b))

    def update(self, ts=0):
        """Update the tree to reflect the current state of branchdict.

For every branch in branchdict, there should be one vertex at the
start and one at the end. If the branch has grown, but has as many
child branches as previously, change the tick of the end vertex to
reflect the growth.

If there are more child branches than before, split an edge to place a
vertex at the start point of each child branch. Then extend a new edge
out to the end of the child branch. The start and end vertices may
be on the same tick, in which case they are connected by an edge of
length zero.

        """
        logger.debug("Updating timestream. Former branchdict: {0}".format(self.branchdict))
        for (branch, rd) in self.branchdict.iteritems():
            done_to = self.branch_done_to[branch]
            parent = rd["parent"]
            tick_from = rd["tick_from"]
            tick_to = rd["tick_to"]
            if tick_to > done_to:
                # I am now looking at a tick-window that has not been
                # put into the graph yet.
                #
                # Where does it belong?
                #
                # Is its branch, at least, already in the graph somewhere?
                if branch in self.branch_edges:
                    # I may have to extend an edge to make it fit the
                    # whole tick-window.
                    e_to = self.get_edge(branch, tick_to)
                    if e_to is None:
                        e_to = self.latest_edge(branch)
                        v = self.graph.vs[e_to.target]
                        growth = tick_to - v["tick"]
                        v["tick"] += growth
                    # Otherwise there's not really much to do here.
                elif branch not in self.branchdict:
                    # I assume that this dict reflects the genealogy
                    # of the branches accurately
                    try:
                        self.split_branch(
                            parent, branch, tick_from, tick_to - tick_from)
                    except KeyError:
                        assert(branch == 0)
                        self.graph.add_vertices(2)
                        self.graph.vs["tick"] = [0, tick_to]
                        self.graph.add_edge(0, 1, branch=0)
                        eid = self.graph.get_eid(0, 1)
                        self.branch_edges[0].add(eid)
                else:
                    self.extend_branch_to(branch, tick_to)
            self.branch_done_to[branch] = tick_to
            for handler in self.update_handlers:
                handler.on_timestream_update()
        logger.debug("Latter branchdict: {0}".format(self.branchdict))

    def get_edge_len(self, e):
        if isinstance(e, int):
            e = self.graph.es[e]
        vo = self.graph.vs[e.source]
        vd = self.graph.vs[e.target]
        return vd["tick"] - vo["tick"]

    def sanitize_vert(self, v):
        if isinstance(v, Vertex):
            vert = v
            vid = vert.index
        else:
            vid = v
            vert = self.graph.vs[vid]
        return (vert, vid)

    def sanitize_edge(self, e):
        if isinstance(e, Edge):
            edge = e
            eid = edge.index
        else:
            eid = e
            edge = self.graph.es[eid]
        return (edge, eid)

    def vertex_in_branch(self, v, branch):
        v = self.sanitize_vert(v)[1]
        for eid in self.graph.incident(v):
            if eid in self.branch_edges[branch]:
                return True
        return False

    def add_edge(self, branch, vert_from, vert_to):
        (vert_from, vi1) = self.sanitize_vert(vert_from)
        (vert_to, vi2) = self.sanitize_vert(vert_to)
        assert(branch in self.branchdict)
        assert(vert_from["tick"] <= vert_to["tick"])
        if branch not in self.branch_head:
            self.branch_head[branch] = vert_from
        self.graph.add_edge(vi1, vi2, branch=branch)
        eid = self.graph.get_eid(vi1, vi2)
        self.branch_edges[branch].add(eid)
        p = self.branchdict[branch]["parent"]
        if vert_from["tick"] < self.branchdict[branch]["tick_from"]:
            a = vert_from["tick"]
        else:
            a = self.branchdict[branch]["tick_from"]
        if vert_to["tick"] > self.branchdict[branch]["tick_to"]:
            z = vert_to["tick"]
        else:
            z = self.branchdict[branch]["tick_to"]
        self.branchdict[branch] = {
            "branch": branch,
            "parent": p,
            "tick_from": a,
            "tick_to": z}
        return self.graph.es[eid]

    def delete_edge(self, e):
        (e, eid) = self.sanitize_edge(e)
        old_branch = e["branch"]
        self.branch_edges[old_branch].discard(eid)
        self.graph.delete_edges(eid)

    def add_vert(self, tick):
        i = len(self.graph.vs)
        self.graph.add_vertex(tick=tick)
        v = self.graph.vs[i]
        return v

    def vert_branch(self, vert):
        if isinstance(vert, int):
            vert = self.graph.vs[vert]
        try:
            eid = self.graph.incident(vert)[0]
            return self.graph.es[eid]["branch"]
        except:
            return -1

    def add_vert_on(self, e, tick):
        (e, eid) = self.sanitize_edge(e)
        former = self.graph.vs[e.source]
        latter = self.graph.vs[e.target]
        old_branch = e["branch"]
        v = self.add_vert(tick)
        i = v.index
        e1 = self.add_edge(old_branch, former, i)
        e2 = self.add_edge(old_branch, i, latter)
        return (e1, v, e2)

    def get_edge(
            self,
            vert_from_or_branch,
            vert_to_or_tick,
            mode="branch_tick"):
        if mode == "branch_tick":
            return self.get_edge_from_branch_tick(
                vert_from_or_branch,
                vert_to_or_tick)
        elif mode == "verts":
            return self.get_edge_from_verts(
                vert_from_or_branch,
                vert_to_or_tick)
        else:
            raise Exception("Invalid mode")

    def get_edge_from_verts(self, vert_from, vert_to):
        if isinstance(vert_from, Vertex):
            vert_from = vert_from.index
        if isinstance(vert_to, Vertex):
            vert_to = vert_to.index
        eid = self.graph.get_eid(vert_from, vert_to)
        return self.graph.es[eid]

    def get_edge_from_branch_tick(self, branch, tick):
        """Return the edge that contains the given tick in the given branch,
or None if no such edge exists."""
        v = self.branch_head[branch]
        if tick < v["tick"]:
            raise Exception("This branch started after that tick.")
        return self.successor_on_branch_tick(v, branch, tick)

    def successor_on_branch_tick(self, v, branch, tick):
        """Traverse the graph starting from the given vertex. Return the edge
containing the given tick in the given branch. If it doesn't exist,
return None."""
        if tick == v["tick"]:
            # I'll consider ticks coinciding exactly with a vertex to
            # be in the descendant edge in that branch.
            if self.vertex_in_branch(v, branch):
                for e in self.graph.incident(v):
                    if e in self.branch_edges[branch]:
                        return e
            return None
        for eid in self.graph.incident(v):
            e = self.graph.es[eid]
            v_to = self.graph.vs[e.target]
            if eid in self.branch_edges[branch]:
                if v_to["tick"] > tick:
                    return e
                else:
                    # None of these edges are right! You want the ones
                    # after this vertex here.
                    return self.successor_on_branch_tick(v_to, branch, tick)
            elif v_to["tick"] >= tick:
                return e
        return None

    def split_branch(self, old_branch, new_branch, tick_from, tick_to):
        """Find the edge in old_branch in the given tick, split it, and start
a new edge off the split. The new edge will be a member of
new_branch.

        """
        assert(new_branch not in self.branchdict)
        self.branchdict[new_branch] = {
            "parent": old_branch,
            "tick_from": tick_from,
            "tick_to": tick_to}
        e = self.get_edge_from_branch_tick(old_branch, tick_from)
        if e is None:
            vseq = self.graph.vs(tick_eq=tick_from)
            v1 = vseq[0]
            v2 = self.add_vert(tick=tick_to)
        else:
            (e1, v1, e2) = self.add_vert_on(e, tick_from)
            v2 = self.add_vert(tick=tick_to)
        return self.add_edge(new_branch, v1, v2)

    def latest_edge(self, branch):
        """Return the edge in the given branch that ends on the highest
tick."""
        edges = set(self.branch_edges[branch])
        late = self.graph.es[edges.pop()]
        v_late = self.graph.vs[late.target]
        while len(edges) > 0:
            e = self.graph.es[edges.pop()]
            v_e = self.graph.vs[e.target]
            if v_e["tick"] > v_late["tick"]:
                late = e
                v_late = v_e
        return late

    def extend_branch(self, branch, n):
        """Make the branch so many ticks longer."""
        edge = self.latest_edge(branch)
        vert = self.graph.vs[edge.target]
        vert["tick"] += n
        self.branchdict[branch]["tick_to"] += n

    def extend_branch_to(self, branch, tick_to):
        """Make the branch end on the given tick, but only if it is later than
the branch's current end."""
        try:
            edge = self.latest_edge(branch)
        except KeyError:
            v1 = self.add_vert(0)
            v2 = self.add_vert(tick_to)
            return self.add_edge(branch, v1, v2)
        vert = self.graph.vs[edge.target]
        if tick_to > vert["tick"]:
            vert["tick"] = tick_to
        if tick_to > self.branchdict[branch]["tick_to"]:
            self.branchdict[branch]["tick_to"] = tick_to
>>>>>>> 65ce0186


class FakeCloset:
    def __init__(self, skellike):
        self.skeleton = Skeleton(skellike)
        self.timestream = Timestream(self)<|MERGE_RESOLUTION|>--- conflicted
+++ resolved
@@ -8,11 +8,7 @@
 from sqlite3 import IntegrityError
 from igraph import Graph, Vertex, Edge
 from collections import deque, defaultdict, MutableMapping
-<<<<<<< HEAD
-from copy import copy
-=======
 from copy import copy, deepcopy
->>>>>>> 65ce0186
 
 logger = getLogger(__name__)
 
@@ -61,12 +57,8 @@
         "rowdict": lambda self: self.isrowdict()
         }
 
-<<<<<<< HEAD
-    def __init__(self, it, listeners=None):
-=======
     def __init__(self, it, parent=None, listeners=None):
         self.parent = parent
->>>>>>> 65ce0186
         if listeners is None:
             self.listeners = set()
         else:
@@ -80,11 +72,8 @@
             self.typ = list
         elif isinstance(it, Skeleton):
             self.typ = it.typ
-<<<<<<< HEAD
-=======
             if self.parent is None:
                 self.parent = it.parent
->>>>>>> 65ce0186
         else:
             raise ValueError(
                 "Skeleton may only contain dict or list.")
@@ -108,15 +97,10 @@
                     "That part of the skeleton is empty "
                     "and I can't decide how to fill it. "
                     "If you want to help out, set my subtype.")
-<<<<<<< HEAD
-            while len(self.it) <= k:
-                self.it.append(Skeleton(self.subtype()))
-=======
             i = 0
             while len(self.it) <= k:
                 self.it.append(Skeleton(self.subtype(), parent=self))
                 i += 1
->>>>>>> 65ce0186
             return self.it[k]
         else:
             return self.it[k]
@@ -137,25 +121,6 @@
             else:
                 raise ValueError(
                     "This level of the Skeleton can only hold Skeleton-alikes.")
-<<<<<<< HEAD
-            while len(self.it) <= k:
-                self.it.append(Skeleton(newtyp()))
-        elif self.rowdict:
-            assert(v.__class__ not in (list, dict, Skeleton))
-            self.it[k] = v
-            return
-        for listener in self.listeners:
-            listener.on_skel_set(k, v)
-        self.it[k] = Skeleton(v)
-
-    def __delitem__(self, k):
-        if self.typ is list:
-            self.it[k] = None
-        else:
-            for listener in self.listeners:
-                listener.on_skel_delete(k)
-            del self.it[k]
-=======
             i = 0
             while len(self.it) <= k:
                 self.it.append(Skeleton(newtyp(), parent=self))
@@ -184,7 +149,6 @@
                 listener.on_skel_delete((self,), k)
         if self.parent is not None:
             self.parent.on_child_delete((self,), k)
->>>>>>> 65ce0186
 
     def __contains__(self, what):
         if self.typ is list:
@@ -202,13 +166,8 @@
         return len(self.it)
 
     def __add__(self, other):
-<<<<<<< HEAD
-        newness = self.deepcopy()
-        newness += other.deepcopy()
-=======
         newness = self.copy()
         newness += other.copy()
->>>>>>> 65ce0186
         return newness
 
     def __iadd__(self, other):
@@ -216,13 +175,8 @@
         return self
 
     def __sub__(self, other):
-<<<<<<< HEAD
-        newness = self.deepcopy()
-        newness -= other.deepcopy()
-=======
         newness = self.copy()
         newness -= other.copy()
->>>>>>> 65ce0186
         return newness
 
     def __isub__(self, other):
@@ -254,21 +208,6 @@
         else:
             return self.typ is list and self.it == other
 
-<<<<<<< HEAD
-    def copy(self):
-        # Shallow copy
-        return Skeleton(self.it)
-
-    def deepcopy(self):
-        newness = Skeleton(self.typ())
-        for (k, v) in self.iteritems():
-            if isinstance(v, Skeleton):
-                newness[k] = v.deepcopy()
-            else:
-                assert self.rowdict, "I contain something I shouldn't"
-                newness.it[k] = copy(v)
-        return newness
-=======
     def __dict__(self):
         r = {}
         for (k, v) in self.iteritems():
@@ -297,7 +236,6 @@
             for (k, v) in self.it.iteritems():
                 it[k] = v.deepcopy()
             return Skeleton(it, self.parent, self.listeners)
->>>>>>> 65ce0186
 
     def iteritems(self):
         if self.typ is list:
@@ -345,11 +283,7 @@
             kitr = ListItemIterator(skellike)
         for (k, v) in kitr:
             if v.__class__ in (dict, list):
-<<<<<<< HEAD
-                v = Skeleton(v)
-=======
                 v = Skeleton(v, parent=self)
->>>>>>> 65ce0186
                 if v.rowdict:
                     self[k] = v
                     continue
@@ -368,22 +302,15 @@
                     newtyp = self.subtype
                 else:
                     newtyp = v.typ
-<<<<<<< HEAD
-                while len(self.it) <= k:
-                    self.it.append(Skeleton(newtyp()))
-=======
                 i=0
                 while len(self.it) <= k:
                     self.it.append(Skeleton(newtyp(), parent=self))
                     i+=1
->>>>>>> 65ce0186
                 if isinstance(self.it[k], Skeleton):
                     self.it[k].update(v)
                 else:
                     self.it[k] = v
 
-<<<<<<< HEAD
-=======
     def on_child_set(self, child, k, v):
         chain = (self, child)
         for listener in self.listeners:
@@ -401,7 +328,6 @@
     def add_listener(self, l):
         logger.debug("Adding listener: {0} To skeleton: {1}".format(l, self))
         self.listeners.add(l)
->>>>>>> 65ce0186
 
 class SaveableMetaclass(type):
 # TODO make savers use sets of RowDict objs, rather than lists of regular dicts
@@ -1429,244 +1355,6 @@
     def update(self, ts=0):
         """Update the tree to reflect the current state of branchdict.
 
-<<<<<<< HEAD
-For every branch in branchdict, there should be one vertex at the
-start and one at the end. If the branch has grown, but has as many
-child branches as previously, change the tick of the end vertex to
-reflect the growth.
-
-If there are more child branches than before, split an edge to place a
-vertex at the start point of each child branch. Then extend a new edge
-out to the end of the child branch. The start and end vertices may
-be on the same tick, in which case they are connected by an edge of
-length zero.
-
-        """
-        for (branch, (parent, tick_from, tick_to)) in self.branchdict.iteritems():
-            done_to = self.branch_done_to[branch]
-            if tick_to > done_to:
-                # I am now looking at a tick-window that has not been
-                # put into the graph yet.
-                #
-                # Where does it belong?
-                #
-                # Is its branch, at least, already in the graph somewhere?
-                if branch in self.branch_edges:
-                    # I may have to extend an edge to make it fit the
-                    # whole tick-window.
-                    e_to = self.get_edge(branch, tick_to)
-                    if e_to is None:
-                        e_to = self.latest_edge(branch)
-                        v = self.graph.vs[e_to.target]
-                        growth = tick_to - v["tick"]
-                        v["tick"] += growth
-                    # Otherwise there's not really much to do here.
-                else:
-                    # I assume that this dict reflects the genealogy
-                    # of the branches accurately
-                    try:
-                        self.split_branch(
-                            parent, branch, tick_from, tick_to - tick_from)
-                    except KeyError:
-                        assert(branch == 0)
-                        self.graph.add_vertices(2)
-                        self.graph.vs["tick"] = [0, tick_to]
-                        self.graph.add_edge(0, 1, branch=0)
-                        eid =self.graph.get_eid(0, 1)
-                        self.branch_edges[0].add(eid)
-            self.branch_done_to[branch] = tick_to
-            for handler in self.update_handlers:
-                handler.on_timestream_update()
-
-    def get_edge_len(self, e):
-        if isinstance(e, int):
-            e = self.graph.es[e]
-        vo = self.graph.vs[e.source]
-        vd = self.graph.vs[e.target]
-        return vd["tick"] - vo["tick"]
-
-    def sanitize_vert(self, v):
-        if isinstance(v, Vertex):
-            vert = v
-            vid = vert.index
-        else:
-            vid = v
-            vert = self.graph.vs[vid]
-        return (vert, vid)
-
-    def sanitize_edge(self, e):
-        if isinstance(e, Edge):
-            edge = e
-            eid = edge.index
-        else:
-            eid = e
-            edge = self.graph.es[eid]
-        return (edge, eid)
-
-    def vertex_in_branch(self, v, branch):
-        v = self.sanitize_vert(v)[1]
-        for eid in self.graph.incident(v):
-            if eid in self.branch_edges[branch]:
-                return True
-        return False
-
-    def add_edge(self, branch, vert_from, vert_to):
-        assert(branch in self.branchdict)
-        (vert_from, vi1) = self.sanitize_vert(vert_from)
-        (vert_to, vi2) = self.sanitize_vert(vert_to)
-        self.graph.add_edge(vi1, vi2, branch=branch)
-        eid = self.graph.get_eid(vi1, vi2)
-        self.branch_edges[branch].add(eid)
-        (p, a, z) = self.branchdict[branch]
-        if vert_from["tick"] < self.branchdict[branch][1]:
-            a = vert_from["tick"]
-        if vert_to["tick"] > self.branchdict[branch][2]:
-            z = vert_to["tick"]
-        self.branchdict[branch] = (p, a, z)
-        return self.graph.es[eid]
-
-    def delete_edge(self, e):
-        (e, eid) = self.sanitize_edge(e)
-        old_branch = e["branch"]
-        self.branch_edges[old_branch].discard(eid)
-        self.graph.delete_edges(eid)
-
-    def add_vert(self, tick):
-        i = len(self.graph.vs)
-        self.graph.add_vertex(tick=tick)
-        v = self.graph.vs[i]
-        return v
-
-    def vert_branch(self, vert):
-        if isinstance(vert, int):
-            vert = self.graph.vs[vert]
-        try:
-            eid = self.graph.incident(vert)[0]
-            return self.graph.es[eid]["branch"]
-        except:
-            return -1
-
-    def add_vert_on(self, e, tick):
-        (e, eid) = self.sanitize_edge(e)
-        former = self.graph.vs[e.source]
-        latter = self.graph.vs[e.target]
-        old_branch = e["branch"]
-        v = self.add_vert(tick)
-        i = v.index
-        e1 = self.add_edge(old_branch, former, i)
-        e2 = self.add_edge(old_branch, i, latter)
-        return (e1, v, e2)
-
-    def get_edge(
-            self,
-            vert_from_or_branch,
-            vert_to_or_tick,
-            mode="branch_tick"):
-        if mode == "branch_tick":
-            return self.get_edge_from_branch_tick(
-                vert_from_or_branch,
-                vert_to_or_tick)
-        elif mode == "verts":
-            return self.get_edge_from_verts(
-                vert_from_or_branch,
-                vert_to_or_tick)
-        else:
-            raise Exception("Invalid mode")
-
-    def get_edge_from_verts(self, vert_from, vert_to):
-        if isinstance(vert_from, Vertex):
-            vert_from = vert_from.index
-        if isinstance(vert_to, Vertex):
-            vert_to = vert_to.index
-        eid = self.graph.get_eid(vert_from, vert_to)
-        return self.graph.es[eid]
-
-    def get_edge_from_branch_tick(self, branch, tick):
-        """Return the edge that contains the given tick in the given branch,
-or None if no such edge exists."""
-        v = self.branch_head[branch]
-        if tick < v["tick"]:
-            raise Exception("This branch started after that tick.")
-        return self.successor_on_branch_tick(v, branch, tick)
-
-    def successor_on_branch_tick(self, v, branch, tick):
-        """Traverse the graph starting from the given vertex. Return the edge
-containing the given tick in the given branch. If it doesn't exist,
-return None."""
-        if tick == v["tick"]:
-            # I'll consider ticks coinciding exactly with a vertex to
-            # be in the descendant edge in that branch.
-            if self.vertex_in_branch(v, branch):
-                for e in self.graph.incident(v):
-                    if e in self.branch_edges[branch]:
-                        return e
-            return None
-        for eid in self.graph.incident(v):
-            e = self.graph.es[eid]
-            v_to = self.graph.vs[e.target]
-            if eid in self.branch_edges[branch]:
-                if v_to["tick"] > tick:
-                    return e
-                else:
-                    # None of these edges are right! You want the ones
-                    # after this vertex here.
-                    return self.successor_on_branch_tick(v_to, branch, tick)
-            elif v_to["tick"] >= tick:
-                return e
-        return None
-
-    def split_branch(self, old_branch, new_branch, tick_from, tick_to):
-        """Find the edge in old_branch in the given tick, split it, and start
-a new edge off the split. The new edge will be a member of
-new_branch.
-
-        """
-        assert(new_branch not in self.branchdict)
-        self.branchdict[new_branch] = (old_branch, tick_from, tick_to)
-        e = self.get_edge_from_branch_tick(old_branch, tick_from)
-        if e is None:
-            vseq = self.graph.vs(tick_eq=tick_from)
-            v1 = vseq[0]
-            v2 = self.add_vert(tick=tick_to)
-        else:
-            (e1, v1, e2) = self.add_vert_on(e, tick_from)
-            v2 = self.add_vert(tick=tick_to)
-        return self.add_edge(new_branch, v1, v2)
-
-    def latest_edge(self, branch):
-        """Return the edge in the given branch that ends on the highest
-tick."""
-        edges = set(self.branch_edges[branch])
-        late = self.graph.es[edges.pop()]
-        v_late = self.graph.vs[late.target]
-        while len(edges) > 0:
-            e = self.graph.es[edges.pop()]
-            v_e = self.graph.vs[e.target]
-            if v_e["tick"] > v_late["tick"]:
-                late = e
-                v_late = v_e
-        return late
-
-    def extend_branch(self, branch, n):
-        """Make the branch so many ticks longer."""
-        edge = self.latest_edge(branch)
-        vert = self.graph.vs[edge.target]
-        vert["tick"] += n
-        self.branchdict[branch] = (
-            self.branchdict[branch][0], self.branchdict.branch[1] + n)
-
-    def extend_branch_to(self, branch, tick_to):
-        """Make the branch end on the given tick, but only if it is later than
-the branch's current end."""
-        edge = self.latest_edge(branch)
-        vert = self.graph.vs[edge.target]
-        if tick_to > vert["tick"]:
-            vert["tick"] = tick_to
-        if tick_to > self.branchdict[branch][1]:
-            self.branchdict[branch] = (
-                self.branchdict[branch][0], tick_to)
-
-=======
 class FirstOfTupleFilter:
     def __init__(self, containable):
         self.containable = containable
@@ -1994,7 +1682,6 @@
             vert["tick"] = tick_to
         if tick_to > self.branchdict[branch]["tick_to"]:
             self.branchdict[branch]["tick_to"] = tick_to
->>>>>>> 65ce0186
 
 
 class FakeCloset:
