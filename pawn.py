# This file is part of LiSE, a framework for life simulation games.
# Copyright (c) 2013 Zachary Spector,  zacharyspector@gmail.com
from util import (
    SaveableMetaclass,
    TerminableImg,
<<<<<<< HEAD
    TerminableInteractivity,
    SkeletonIterator)
=======
    TerminableInteractivity)
>>>>>>> 5f70ce2b
from pyglet.sprite import Sprite
from pyglet.gl import GL_LINES
from logging import getLogger


logger = getLogger(__name__)


__metaclass__ = SaveableMetaclass


"""Widget representing things that move about from place to place."""


class Pawn(TerminableImg, TerminableInteractivity):
    """A token to represent something that moves about between places."""
    tables = [
        ("pawn_img",
         {"dimension": "text not null default 'Physical'",
          "thing": "text not null",
          "board": "integer not null default 0",
          "branch": "integer not null default 0",
          "tick_from": "integer not null default 0",
          "tick_to": "integer default null",
          "img": "text not null default 'default_pawn'"},
         ("dimension", "board", "thing", "branch", "tick_from"),
         {"dimension, board": ("board", "dimension, i"),
          "dimension, thing": ("thing_location", "dimension, name"),
          "img": ("img", "name")},
         []),
        ("pawn_interactive",
         {"dimension": "text not null default 'Physical'",
          "thing": "text not null",
          "board": "integer not null default 0",
          "branch": "integer not null default 0",
          "tick_from": "integer not null default 0",
          "tick_to": "integer default null"},
         ("dimension", "board", "thing", "branch", "tick_from"),
         {"dimension, board": ("board", "dimension, i"),
          "dimension, thing": ("thing_location", "dimension, name")},
         [])]
    atrdic = {
        "imagery": lambda self: self.closet.skeleton[
            "pawn_img"][str(self.dimension)][
            int(self.board)][str(self.thing)],
        "interactivity": lambda self: self.closet.skeleton["pawn_interactive"][
            str(self.dimension)][int(self.board)][str(self.thing)],
        "img": lambda self: self.get_img(),
        "visible": lambda self: self.img is not None,
        "coords": lambda self: self.get_coords(),
        "x": lambda self: self.coords[0],
        "y": lambda self: self.coords[1],
        "width": lambda self: self.img.width,
        "height": lambda self: self.img.height,
        "rx": lambda self: self.width / 2,
        "ry": lambda self: self.height / 2,
        "r": lambda self: {True: self.rx, False: self.ry}[self.rx > self.ry]}

    def __init__(self, closet, dimension, board, thing):
        """Return a pawn on the board for the given dimension, representing
the given thing with the given image. It may be visible or not,
interactive or not.

        """
        self.closet = closet
        self.dimension = dimension
        self.board = board
        self.thing = thing
        self.indefinite_imagery = {}
        self.indefinite_interactivity = {}
        imgns = set()
<<<<<<< HEAD
        for rd in SkeletonIterator(
                self.closet.skeleton["pawn_img"][
                    str(self.dimension)][
                        int(self.board)][str(self.thing)]):
=======
        for rd in self.closet.skeleton["pawn_img"][
                str(self.dimension)][
                int(self.board)][str(self.thing)].iterrows():
>>>>>>> 5f70ce2b
            imgns.add(rd["img"])
            if rd["tick_to"] is None:
                self.indefinite_imagery[rd["branch"]] = rd["tick_from"]
        self.closet.get_imgs(imgns)
<<<<<<< HEAD
        for rd in SkeletonIterator(
                self.closet.skeleton["pawn_interactive"][
                str(self.dimension)][int(self.board)][str(self.thing)]):
=======
        for rd in self.closet.skeleton["pawn_interactive"][
                str(self.dimension)][
                int(self.board)][str(self.thing)].iterrows():
>>>>>>> 5f70ce2b
            if rd["tick_to"] is None:
                self.indefinite_interactivity[rd["branch"]] = rd["tick_from"]
        self.grabpoint = None
        self.sprite = None
        self.oldstate = None
        self.tweaks = 0
        self.drag_offset_x = 0
        self.drag_offset_y = 0
        self.selectable = True
        self.vertlist = None

    def __str__(self):
        return str(self.thing)

    def __getattr__(self, attrn):
        try:
            return self.atrdic[attrn](self)
        except KeyError:
            raise AttributeError(
                "Pawn instance has no such attribute: " +
                attrn)

    def __setattr__(self, attrn, val):
        if attrn == "img":
            self.set_img(val)
        elif attrn == "interactive":
            self.set_interactive(val)
        else:
            super(Pawn, self).__setattr__(attrn, val)

    def set_img(self, img, branch=None, tick_from=None, tick_to=None):
        if branch is None:
            branch = self.closet.branch
        if tick_from is None:
            tick_from = self.closet.tick
        if branch in self.indefinite_imagery:
            indef_start = self.indefinite_imagery[branch]
            indef_rd = self.imagery[branch][indef_start]
            if tick_from > indef_start:
                del self.indefinite_imagery[branch]
                indef_rd["tick_to"] = tick_from - 1
                self.imagery[branch][indef_start] = indef_rd
            elif tick_to is None or tick_to > indef_start:
                del self.indefinite_imagery[branch]
                del self.imagery[branch][indef_start]
            elif tick_to == indef_start and str(img) == indef_rd["img"]:
                indef_rd["tick_from"] = tick_from
                return
        self.imagery[branch][tick_from] = {
            "dimension": str(self.dimension),
            "thing": str(self.thing),
            "board": str(self.board),
            "branch": branch,
            "tick_from": tick_from,
            "tick_to": tick_to,
            "img": str(img)}

    def set_interactive(self, branch=None, tick_from=None, tick_to=None):
        if branch is None:
            branch = self.closet.branch
        if tick_from is None:
            tick_from = self.closet.tick
        if branch in self.indefinite_interactivity:
            indef_start = self.indefinite_interactivity[branch]
            indef_rd = self.interactivity[branch][indef_start]
            if tick_from > indef_start:
                indef_rd["tick_to"] = tick_from - 1
                del self.indefinite_interactivity[branch]
            elif tick_to is None or tick_to > indef_start:
                del self.interactivity[branch][indef_start]
                del self.indefinite_interactivity[branch]
            elif tick_to == indef_start:
                indef_rd["tick_from"] = tick_from
                return
        self.interactivity[branch][tick_from] = {
            "dimension": str(self.dimension),
            "board": int(self.board),
            "thing": str(self.thing),
            "branch": branch,
            "tick_from": tick_from,
            "tick_to": tick_to}
        if tick_to is None:
            self.indefinite_interactivity[branch] = tick_from

    def get_coords(self, branch=None, tick=None):
        loc = self.thing.get_location(branch, tick)
        if loc is None:
            return None
        if hasattr(loc, 'dest'):
            origspot = self.board.get_spot(loc.orig)
            destspot = self.board.get_spot(loc.dest)
            (ox, oy) = origspot.get_coords(branch, tick)
            (dx, dy) = destspot.get_coords(branch, tick)
            prog = self.thing.get_progress(branch, tick)
            odx = dx - ox
            ody = dy - oy
            return (int(ox + odx * prog),
                    int(oy + ody * prog))
        elif str(loc) in self.board.spotdict:
            spot = self.board.get_spot(loc)
            return spot.get_coords()

    def new_branch(self, parent, branch, tick):
        self.new_branch_imagery(parent, branch, tick)
        self.new_branch_interactivity(parent, branch, tick)


class PawnWidget:
    selectable = True

    def get_board_coords(self):
        loc = self.pawn.thing.location
        if loc is None:
            return None
        if hasattr(loc, 'dest'):
            # actually SpotWidgets
            origspot = self.viewport.spotdict[str(loc.orig)]
            destspot = self.viewport.spotdict[str(loc.dest)]
            (ox, oy) = origspot.coords
            (dx, dy) = destspot.coords
            prog = self.pawn.thing.get_progress()
            odx = dx - ox
            ody = dy - oy
            return (int(ox + odx * prog) + self.pawn.drag_offset_x,
                    int(oy + ody * prog) + self.pawn.drag_offset_y)
        elif str(loc) in self.viewport.spotdict:
            (x, y) = self.viewport.spotdict[str(loc)].coords
            return (x + self.pawn.drag_offset_x,
                    y + self.pawn.drag_offset_y)

    atrdic = {
        "coords": lambda self: self.get_board_coords(),
        "board_x": lambda self: self.coords[0],
        "board_y": lambda self: self.coords[1],
        "board_left": lambda self: self.board_x,
        "board_right": lambda self: self.board_x + self.pawn.width,
        "board_top": lambda self: self.board_y + self.pawn.height,
        "board_bot": lambda self: self.board_y,
        "window_left": lambda self: self.board_left + self.viewport.offset_x,
        "window_right": lambda self: self.board_right + self.viewport.offset_x,
        "window_bot": lambda self: self.board_bot + self.viewport.offset_y,
        "window_top": lambda self: self.board_top + self.viewport.offset_y,
        "selected": lambda self: self in self.window.selected,
        "hovered": lambda self: self is self.window.hovered,
        "pressed": lambda self: self is self.window.pressed,
        "grabbed": lambda self: self is self.window.grabbed,
        "in_view": lambda self: (
            self.window_right > 0 and
            self.window_left < self.window.width and
            self.window_top > 0 and
            self.window_bot < self.window.height),
        "calendars": lambda self: [
            cal for cal in self.window.calendars if
            cal.thing == self.thing]}

    def __init__(self, viewport, pawn):
        self.pawn = pawn
        self.closet = self.pawn.closet
        self.viewport = viewport
        self.batch = self.viewport.batch
<<<<<<< HEAD
        self.spritegroup = self.viewport.pawngroup
        self.boxgroup = self.viewport.pawngroup
=======
>>>>>>> 5f70ce2b
        self.window = self.viewport.window
        self.old_window_left = None
        self.old_window_bot = None
        self.old_points = None

    def __getattr__(self, attrn):
        if attrn in self.atrdic:
            return self.atrdic[attrn](self)
        elif attrn in (
                "img", "visible", "interactive",
                "width", "height", "thing"):
            return getattr(self.pawn, attrn)
        else:
            raise AttributeError(
                "PawnWidget instance has no attribute " + attrn)

    def __str__(self):
        return str(self.pawn)

    def get_cals(self, branch=None, tick=None):
        if branch is None:
            branch = self.rumor.branch
        if tick is None:
            tick = self.rumor.tick
<<<<<<< HEAD
        return 
=======
        return
>>>>>>> 5f70ce2b

    def hover(self, x, y):
        return self

    def on_mouse_drag(self, x, y, dx, dy, buttons, modifiers):
        self.pawn.drag_offset_x += dx
        self.pawn.drag_offset_y += dy

    def dropped(self, x, y, button, modifiers):
        """When dropped on a spot, if my thing doesn't have anything else to
do, make it journey there.

If it DOES have anything else to do, make the journey in another branch.

        """
        spotto = None
        for spot in self.viewport.board.spots:
            if (
                    self.window_left < spot.x and
                    spot.x < self.window_right and
                    self.window_bot < spot.y and
                    spot.y < self.window_top):
                spotto = spot
                break
        if spotto is not None:
            self.thing.journey_to(spotto.place)
<<<<<<< HEAD
            for cal in self.calendars:
                cal.refresh()
=======
            # This is a silly hack.
#            for cal in self.calendars:
#                cal.refresh()
>>>>>>> 5f70ce2b
        self.pawn.drag_offset_x = 0
        self.pawn.drag_offset_y = 0

    def delete(self):
        try:
            self.sprite.delete()
        except:
            pass
        try:
            self.vertlist.delete()
        except:
            pass

    def draw(self):
        if (
                self.pawn.get_coords() is None or
                self.img is None):
            self.delete()
            return
        try:
            wl = self.window_left
            wb = self.window_bot
            if self.old_window_left != wl:
                self.sprite.x = self.window_left
                self.old_window_left = wl
            if self.old_window_bot != wb:
                self.sprite.y = self.window_bot
                self.old_window_bot = wb
        except AttributeError:
            self.sprite = Sprite(
                self.img.tex,
                self.window_left,
                self.window_bot,
                batch=self.batch,
                group=self.window.pawn_group)
        if self.selected:
            yelo = (255, 255, 0, 255)
            colors = yelo * 4
            points = (
                self.window_left, self.window_top,
                self.window_right, self.window_top,
                self.window_right, self.window_bot,
                self.window_left, self.window_bot)
            if points != self.old_points:
                try:
                    self.vertlist.vertices = points
                except:
                    self.vertlist = self.batch.add_indexed(
                        4,
                        GL_LINES,
<<<<<<< HEAD
                        self.boxgroup,
=======
                        self.window.pawn_group,
>>>>>>> 5f70ce2b
                        (0, 1, 1, 2, 2, 3, 3, 0),
                        ('v2i', points),
                        ('c4B', colors))
                self.old_points = points
        else:
            try:
                self.vertlist.delete()
            except:
                pass
            self.vertlist = None

    def overlaps(self, x, y):
        return (
            self.window_left < x and x < self.window_right and
            self.window_bot < y and y < self.window_top)

    def pass_focus(self):
        return self.viewport<|MERGE_RESOLUTION|>--- conflicted
+++ resolved
@@ -3,12 +3,7 @@
 from util import (
     SaveableMetaclass,
     TerminableImg,
-<<<<<<< HEAD
-    TerminableInteractivity,
-    SkeletonIterator)
-=======
     TerminableInteractivity)
->>>>>>> 5f70ce2b
 from pyglet.sprite import Sprite
 from pyglet.gl import GL_LINES
 from logging import getLogger
@@ -80,29 +75,16 @@
         self.indefinite_imagery = {}
         self.indefinite_interactivity = {}
         imgns = set()
-<<<<<<< HEAD
-        for rd in SkeletonIterator(
-                self.closet.skeleton["pawn_img"][
-                    str(self.dimension)][
-                        int(self.board)][str(self.thing)]):
-=======
         for rd in self.closet.skeleton["pawn_img"][
                 str(self.dimension)][
                 int(self.board)][str(self.thing)].iterrows():
->>>>>>> 5f70ce2b
             imgns.add(rd["img"])
             if rd["tick_to"] is None:
                 self.indefinite_imagery[rd["branch"]] = rd["tick_from"]
         self.closet.get_imgs(imgns)
-<<<<<<< HEAD
-        for rd in SkeletonIterator(
-                self.closet.skeleton["pawn_interactive"][
-                str(self.dimension)][int(self.board)][str(self.thing)]):
-=======
         for rd in self.closet.skeleton["pawn_interactive"][
                 str(self.dimension)][
                 int(self.board)][str(self.thing)].iterrows():
->>>>>>> 5f70ce2b
             if rd["tick_to"] is None:
                 self.indefinite_interactivity[rd["branch"]] = rd["tick_from"]
         self.grabpoint = None
@@ -263,11 +245,6 @@
         self.closet = self.pawn.closet
         self.viewport = viewport
         self.batch = self.viewport.batch
-<<<<<<< HEAD
-        self.spritegroup = self.viewport.pawngroup
-        self.boxgroup = self.viewport.pawngroup
-=======
->>>>>>> 5f70ce2b
         self.window = self.viewport.window
         self.old_window_left = None
         self.old_window_bot = None
@@ -292,11 +269,7 @@
             branch = self.rumor.branch
         if tick is None:
             tick = self.rumor.tick
-<<<<<<< HEAD
-        return 
-=======
         return
->>>>>>> 5f70ce2b
 
     def hover(self, x, y):
         return self
@@ -323,14 +296,9 @@
                 break
         if spotto is not None:
             self.thing.journey_to(spotto.place)
-<<<<<<< HEAD
-            for cal in self.calendars:
-                cal.refresh()
-=======
             # This is a silly hack.
 #            for cal in self.calendars:
 #                cal.refresh()
->>>>>>> 5f70ce2b
         self.pawn.drag_offset_x = 0
         self.pawn.drag_offset_y = 0
 
@@ -381,11 +349,7 @@
                     self.vertlist = self.batch.add_indexed(
                         4,
                         GL_LINES,
-<<<<<<< HEAD
-                        self.boxgroup,
-=======
                         self.window.pawn_group,
->>>>>>> 5f70ce2b
                         (0, 1, 1, 2, 2, 3, 3, 0),
                         ('v2i', points),
                         ('c4B', colors))
