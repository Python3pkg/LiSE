from os import sep

from kivy.app import App
from kivy.clock import Clock
from kivy.properties import (
    BoundedNumericProperty,
    ObjectProperty,
    OptionProperty,
    ListProperty,
    StringProperty,
    AliasProperty
)
from kivy.graphics import Line, Color
from kivy.uix.widget import Widget
from kivy.uix.image import Image
from kivy.uix.boxlayout import BoxLayout
from kivy.uix.stacklayout import StackLayout
from kivy.uix.floatlayout import FloatLayout
<<<<<<< HEAD
=======
from kivy.uix.gridlayout import GridLayout
from kivy.uix.scrollview import ScrollView
>>>>>>> 7cb198d6
from kivy.uix.textinput import TextInput
from kivy.uix.popup import Popup

from kivy.uix.button import Button
from kivy.uix.togglebutton import ToggleButton
from kivy.logger import Logger

from sqlite3 import connect, OperationalError

from LiSE.gui.board import (
    Pawn,
    Spot,
    Arrow)
from LiSE.gui.board.gamepiece import GamePiece
from LiSE.gui.board.arrow import get_points

<<<<<<< HEAD
from LiSE.gui.kivybits import (
    TouchlessWidget,
    LiSEWidgetMetaclass
)
from LiSE.gui.swatchbox import SwatchBox, TogSwatch
=======
from LiSE.gui.kivybits import TouchlessWidget, ClosetLabel
>>>>>>> 7cb198d6
from LiSE.gui.charsheet import CharSheetAdder

from LiSE.util import TimestreamException
from LiSE.model import Thing
from LiSE.orm import SaveableMetaclass, mkdb, load_closet
from LiSE import __path__

_ = lambda x: x


def get_categorized_images(closet, tags):
    """Get images with the given tags, and return them in a dict keyed by
    those tags."""
    r = {}
    for tag in tags:
        r[tag] = closet.get_imgs_tagged([tag]).values()
    return r


class BoardView(ScrollView):
    board = ObjectProperty()

    def _set_scroll_x(self, x):
        self.board.bone = self.board.bone._replace(x=x)
        self.board._trigger_set_bone()

    def _set_scroll_y(self, y):
        self.board.bone = self.board.bone._replace(y=y)
        self.board._trigger_set_bone()

    scroll_x = AliasProperty(
        lambda self: self.board.bone.x if self.board else 0,
        _set_scroll_x,
        cache=False)

    scroll_y = AliasProperty(
        lambda self: self.board.bone.y if self.board else 0,
        _set_scroll_y,
        cache=False)

    def on_touch_down(self, touch):
        for preemptor in 'menu', 'charsheet', 'portaling':
            if preemptor in touch.ud:
                self.do_scroll_x = self.do_scroll_y = False
        if self.do_scroll_x:
            self.do_scroll_x = self.do_scroll_y = (
                not self.board.pawnlayout.on_touch_down(touch))
        if self.do_scroll_x:
            self.do_scroll_x = self.do_scroll_y = (
                not self.board.spotlayout.on_touch_down(touch))
        if self.board.on_touch_down(touch):
            return True
        return super(BoardView, self).on_touch_down(touch)

    def on_touch_up(self, touch):
        self.do_scroll_x = self.do_scroll_y = True
        return super(BoardView, self).on_touch_up(touch)


class FrobSwatch(Button):
    """A :class:`Button` that contains both an :class:`Image` and
    some text."""
    box = ObjectProperty()
    """The :class:`SwatchBox` that I belong to."""
    img = ObjectProperty()
    """Image to show"""

    def __init__(self, **kwargs):
        """Bind ``self.img`` to ``self.upd_img``"""
        super(FrobSwatch, self).__init__(**kwargs)
        self.trigger_upd_image = Clock.create_trigger(self.upd_image)
        self.bind(img=self.trigger_upd_image)

    def upd_image(self, *args):
        """Make an ``Image`` to display ``self.img`` with."""
        Logger.debug("FooSwatch: upd_image with img {}".format(
            self.img))
        if not self.img:
            return
        if not self.box:
            self.trigger_upd_image()
            return
        image = Image(
            texture=self.img.texture,
            center=self.center,
            size=self.img.size)
        self.bind(center=image.setter('center'))
        self.add_widget(image)

    def on_box(self, *args):
        """Bind the box's state to its ``upd_selection`` method"""
        Logger.debug("FooSwatch: got box {}".format(
            self.box))
        self.bind(state=self.box.upd_selection)


class TogSwatch(ToggleButton, FrobSwatch):
    pass


class SwatchBox(GridLayout):
    """A collection of :class:`Swatch` used to select several
    graphics at once."""
    closet = ObjectProperty()
    """Closet to get data from"""
    tag = StringProperty()
    """Tag of the images to be displayed herein."""
    max_sel = BoundedNumericProperty(1, min=1)
    """How many swatches may the user select at once?

    When exceeded, the oldest selection will wear off.

    """
    mode = OptionProperty('tog', options=['tog', 'frob'])
    sellen = BoundedNumericProperty(0, min=0)
    selection = ListProperty([])
    pile = ListProperty([])  # TODO: display a preview using the imgs here

    def __init__(self, **kwargs):
        """Get the imgs for ``tag``, make a swatch for each, and add them to
        me.

        """
        if 'tag' not in kwargs:
            raise ValueError("img tag required")
        kwargs['size_hint_y'] = None
        super(SwatchBox, self).__init__(**kwargs)
        swatch_cls = {
            'frob': FrobSwatch,
            'tog': TogSwatch
            }[self.mode]
        imgs = self.closet.get_imgs_with_tag(kwargs['tag'])
        Logger.debug("SwatchBox: tag {} has {} imgs".format(
            kwargs['tag'], len(imgs)))
        for imgn in imgs:
            img = self.closet.get_img(imgn)
            swatch = swatch_cls(
                box=self, img=img, size_hint_y=None)
            swatch.bind(state=self.upd_selection)
            self.add_widget(swatch)
        self.height = self.children[0].height * (
            (len(self.children) / self.cols) + 1)

    def on_cols(self, *args):
        assert(isinstance(self.cols, int))

    def upd_selection(self, togswatch, state):
        """Make sure self.selection has the togswatch in it if it's pressed,
        and not if it isn't."""
        if state == 'normal':
            while togswatch in self.selection:
                self.selection.remove(togswatch)
        else:
            if togswatch not in self.selection:
                self.selection.append(togswatch)

    def on_selection(self, *args):
        """Make sure the pile stays sync'd with the selection"""
        lv = len(self.selection)
        if lv > self.sellen:
            self.pile.append(self.selection[-1].img)
        elif lv < self.sellen:
            try:
                self.pile.pop()
            except IndexError:
                pass
        self.sellen = lv
        if self.sellen > self.max_sel:
            if self.sellen != self.max_sel + 1:
                raise ValueError(
                    "Seems like you somehow selected >1 at once?")
            oldsel = self.selection.pop(0)
            oldsel.state = 'normal'
            self.sellen -= 1

    def undo(self, *args):
        """Put the last pressed swatch back to normal."""
        try:
            swatch = self.selection.pop()
            swatch.state = 'normal'
        except IndexError:
            pass


class MenuTextInput(TextInput):
    closet = ObjectProperty()

    def __init__(self, **kwargs):
        super(MenuTextInput, self).__init__(**kwargs)
        self.finalize()

    def finalize(self, *args):
        if not self.closet:
            Clock.schedule_once(self.finalize, 0)
            return
        self.rehint_registrar(self.rehint)
        self.rehint()

    def rehint(self, *args):
        self.text = ''
        self.hint_text = self.hint_getter()

    def on_focus(self, *args):
        if not self.focus:
            try:
                self.value_setter(self.text)
            except ValueError:
                pass
            self.rehint()
        super(MenuTextInput, self).on_focus(*args)

    def rehint_registrar(self, reh):
        raise NotImplementedError(
            "Abstract method")

    def hint_getter(self):
        raise NotImplementedError(
            "Abstract method")

    def value_setter(self, v):
        raise NotImplementedError(
            "Abstract method")


class MenuBranchInput(MenuTextInput):
    def rehint_registrar(self, reh):
        self.closet.register_branch_listener(reh)

    def hint_getter(self):
        return str(self.closet.branch)

    def value_setter(self, v):
        w = int(v)
        if w < 0:
            raise ValueError
        self.closet.branch = w


class MenuTickInput(MenuTextInput):
    def rehint_registrar(self, reh):
        self.closet.register_tick_listener(reh)

    def hint_getter(self):
        return str(self.closet.tick)

    def value_setter(self, v):
        w = int(v)
        if w < 0:
            raise ValueError
        self.closet.tick = w


class DummyPawn(GamePiece):
    """Looks like a Pawn, but doesn't have a Thing associated.

    This is meant to be used when the user is presently engaged with
    deciding where a Thing should be. The Thing in question
    doesn't exist yet, but you know what it should look like.

    """
    thing_name = StringProperty()
    board = ObjectProperty()
    callback = ObjectProperty()

    def on_touch_down(self, touch):
        """Grab the touch if it hits me."""
        if self.collide_point(touch.x, touch.y):
            touch.grab(self)
            touch.ud['pawn'] = self
            return True

    def on_touch_move(self, touch):
        """If I've been grabbed, move to the touch."""
        if 'pawn' in touch.ud and touch.ud['pawn'] is self:
            self.center = touch.pos

    def on_touch_up(self, touch):
        """Create a real Pawn on top of the Spot I am likewise on top of,
        along with a Thing for it to represent.

        """
        if 'pawn' not in touch.ud:
            return
        closet = self.board.host.closet
        for spot in self.board.spotlayout.children:
            if self.collide_widget(spot):
                obsrvr = unicode(self.board.facade.observer)
                obsrvd = unicode(self.board.facade.observed)
                hostn = unicode(self.board.host)
                placen = unicode(spot.place)
                tinybone = Thing.bonetype(
                    character=obsrvd,
                    name=self.thing_name,
                    host=hostn)
                bigbone = Thing.bonetypes["thing_loc"](
                    character=obsrvd,
                    name=self.thing_name,
                    branch=closet.branch,
                    tick=closet.tick,
                    location=placen)
                pawnbone = Pawn.bonetype(
                    observer=obsrvr,
                    observed=obsrvd,
                    host=hostn,
                    thing=self.thing_name,
                    branch=closet.branch,
                    tick=closet.tick,
                    graphic=self.graphic_name)
                closet.set_bone(tinybone)
                closet.set_bone(bigbone)
                closet.set_bone(pawnbone)
                th = self.board.facade.observed.make_thing(self.thing_name)
                thingn = unicode(th)
                pawn = Pawn(board=self.board, thing=th)
                self.board.pawndict[thingn] = pawn
                self.board.pawnlayout.add_widget(pawn)
                self.callback()
                return True


<<<<<<< HEAD
class SpriteMenuContent(StackLayout):
    """Menu shown when a place or thing is to be created."""
    __metaclass__ = LiSEWidgetMetaclass
    closet = ObjectProperty()
    """Closet to make things with and get text from."""
    selection = ListProperty([])
    """Swatches go in here. I'll make picker_args from them."""
    picker_args = ListProperty([])
    """Either one or two arguments for the method that creates the
    spot/pawn."""

    def get_text(self, stringn):
        """Alias of the closet's get_text to make the kv a bit tidier.

        """
        return self.closet.get_text(stringn)

    def upd_selection(self, togswatch, state):
        """Respond to the selection or deselection of one of the options"""
        if state == 'normal':
            while togswatch in self.selection:
                self.selection.remove(togswatch)
        else:
            if togswatch not in self.selection:
                self.selection.append(togswatch)

    def validate_name(self, name):
        """Return True if the name hasn't been used for a Place in this Host
        before, False otherwise."""
        # assume that this is an accurate record of places that exist
        return name not in self.closet.skeleton[u'place']

    def aggregate(self):
        """Collect the place name and graphics set the user has chosen."""
        if len(self.selection) < 1:
            return False
        else:
            assert(len(self.selection) == 1)
        namer = self.ids.namer
        tog = self.selection.pop()
        if self.validate_name(namer.text):
            self.picker_args.append(namer.text)
            if len(tog.tags) > 0:
                self.picker_args.append(tog.tags)
            else:
                self.picker_args.append(tog.img.name)
            return True
        else:
            self.selection.append(tog)
            namer.text = ''
            namer.hint_text = "That name is taken. Try another."
            namer.background_color = [1, 0, 0, 1]
            namer.focus = False

            def unbg(*args):
                namer.background_color = [1, 1, 1, 1]
            Clock.schedule_once(unbg, 0.5)
            return False


class SpotMenuContent(SpriteMenuContent):
    """For deciding how to make a new place"""
    kv = """
<SpotMenuContent>:
    id: spotmenu
    TextInput:
        id: namer
        hint_text: root.get_text(_("Enter a unique name"))
        size_hint: (1, None)
        multiline: False
        height: self.line_height * 2
    TogSwatch:
        box: spotmenu
        img: root.closet.get_img("default_spot")
        text: root.get_text(_("Use default image"))
        group: "spotmenu"
        size_hint_y: None
    TogSwatch:
        box: spotmenu
        img: root.closet.get_img("crossroad")
        tags: ['?pixel_city']
        text: root.get_text(_("Build with PixelCity"))
        group: "spotmenu"
        size_hint_y: None
    BoxLayout:
        size_hint_y: None
        height: 30
        Button:
            text: root.get_text(_('Cancel'))
            on_release: root.cancel()
        Button:
            text: root.get_text(_('Confirm'))
            on_release: root.confirm()
"""


class PawnMenuContent(SpriteMenuContent):
    """For deciding how to make a new thing"""
    kv = """
<PawnMenuContent>:
    id: pawnmenu
    TextInput:
        id: namer
        hint_text: root.get_text(_("Enter a unique name"))
        size_hint: (1, None)
        multiline: False
        height: self.line_height * 2
    TogSwatch:
        box: pawnmenu
        img: root.closet.get_img("default_pawn")
        text: root.get_text(_("Use default image"))
        group: "pawnmenu"
        size_hint_y: None
    TogSwatch:
        box: pawnmenu
        img: root.closet.get_img("base.mummy_m")
        tags: ["base", "body", "boot", "hand1", "hand2", "hair",\
        "head", "leg", "beard", "cloak"]
        text: root.get_text(_("Build with RLTiles"))
        group: "pawnmenu"
        size_hint_y: None
    BoxLayout:
        size_hint_y: None
        height: 30
        Button:
            text: root.get_text(_('Cancel'))
            on_release: root.cancel()
        Button:
            text: root.get_text(_('Confirm'))
            on_release: root.confirm()
"""
=======
class ConfirmOrCancel(BoxLayout):
    """Show a confirm button and a cancel button. 30px high"""
    cancel = ObjectProperty()
    """To be called when my cancel button is pressed"""
    confirm = ObjectProperty()
    """To be called when my confirm button is pressed"""
>>>>>>> 7cb198d6


class LiSELayout(FloatLayout):
    """A very tiny master layout that contains one board and some menus
    and charsheets.

    This contains three elements: a board, a menu, and a character
    sheet. This class has some support methods for handling
    interactions with the menu and the character sheet, but if neither
    of those happen, the board handles touches on its own.

    """
    __metaclass__ = LiSEWidgetMetaclass
    app = ObjectProperty()
    """The App instance that is running and thus holds the globals I need."""
    board = ObjectProperty()
    """The Board instance that's visible at present."""
    charsheet = ObjectProperty()
    """The CharSheet object to show the stats and what-not for the
    Character being inspected at present."""
    menu = ObjectProperty()
    """The menu on the left side of the screen. Composed only of buttons
    with graphics on."""
    _touch = ObjectProperty(None, allownone=True)
    popover = ObjectProperty()
    """The modal view to use for the various menus that aren't visible by
    default."""
    portaling = BoundedNumericProperty(0, min=0, max=2)
    """Count how far along I am in the process of connecting two Places by
    creating a Portal between them."""
    playspeed = BoundedNumericProperty(0, min=-0.999, max=0.999)
<<<<<<< HEAD
    kv = """
<LiSELayout>:
    #:import stiffscroll LiSE.gui.stiffscroll.StiffScrollEffect
    menu: menu
    charsheet: charsheet
    board: board
    BoardView:
        id: board_view
        board: board
        effect_cls: stiffscroll
        Board:
            id: board
            facade: root.app.closet.get_character(\
            root.app.observed_name).get_facade(\
            root.app.closet.get_character(root.app.observer_name))
            host: root.app.closet.get_character(root.app.host_name)
    CueCard:
        id: prompt
        closet: root.app.closet
        pos_hint: {'x': 0.1, 'top': 1}
        size_hint: (None, None)
        size: (400, 26)
    CharSheet:
        id: charsheet
        character: root.app.closet.get_character(root.app.observed_name)
        pos_hint: {'x': 0.7, 'y': 0.0}
        size_hint: (0.3, 1.0)
    BoxLayout:
        id: menu
        size_hint: (0.1, 1)
        orientation: 'vertical'
        spacing: 10
        ClosetButton:
            closet: root.app.closet
            stringname: _("Place...")
            fun: root.show_spot_menu
        ClosetButton:
            closet: root.app.closet
            stringname: _("Portal...")
            fun: root.make_arrow
        ClosetButton:
            closet: root.app.closet
            stringname: _("Thing...")
            fun: root.show_pawn_menu
        ClosetButton:
            closet: root.app.closet
            stringname: _("@starttime")
            symbolic: True
            fun: root.normal_speed
        ClosetButton:
            closet: root.app.closet
            stringname: _("@reversetime")
            symbolic: True
            fun: root.normal_speed
            arg: False
        ClosetButton:
            closet: root.app.closet
            stringname: _("@pause")
            symbolic: True
            fun: root.pause
        CueCard:
            closet: root.app.closet
            stringname: _("Branch:")
        MenuBranchInput:
            closet: root.app.closet
            multiline: False
            font_size: 30
        CueCard:
            closet: root.app.closet
            stringname: _("Tick:")
        MenuTickInput:
            closet: root.app.closet
            multiline: False
            font_size: 30
    """
=======
    """How fast time is advancing. If negative, it's \'advancing\' into
    the past."""
>>>>>>> 7cb198d6

    def __init__(self, **kwargs):
        """Make a trigger for draw_arrow, then initialize as for
        FloatLayout."""
        self._trigger_draw_arrow = Clock.create_trigger(self.draw_arrow)
        super(LiSELayout, self).__init__(**kwargs)

    def handle_adbut(self, charsheet, i):
        """Open the popup for adding something to the charsheet."""
        adder = CharSheetAdder(charsheet=charsheet, insertion_point=i)
        adder.open()

    def draw_arrow(self, *args):
<<<<<<< HEAD
=======
        """Draw the arrow that you see when you're in the process of placing a
        portal.

        It looks like the arrows that represent portals, but it
        doesn't represent a portal, because you haven't connected both
        ends yet. If you had, real live Arrow object would be used to
        draw the arrow.

        """
        # Sometimes this gets triggered, *just before* getting
        # unbound, and ends up running one last time *just after*
        # self.dummyspot = None
>>>>>>> 7cb198d6
        if self._touch is None:
            return
        ud = self.portal_d
        (ox, oy) = ud['origspot'].center
        (dx, dy) = self.board.parent.to_local(*self._touch.pos)
        points = get_points(ox, 0, oy, 0, dx, 0, dy, 0, 10)
        ud['dummyarrow'].canvas.clear()
        with ud['dummyarrow'].canvas:
            Color(0.25, 0.25, 0.25)
            Line(width=1.4, points=points)
            Color(1, 1, 1)
            Line(width=1, points=points)

    def make_arrow(self, *args):
        """Start the process of connecting Places with a new Portal.

        This will temporarily disable the ability to drag spots around
        and open the place detail view. The next touch will restore
        that ability, or, if it is a touch-and-drag, will connect the
        place where the touch-and-drag started with the one where it
        ends.

        If the touch-and-drag starts on a spot, but does not end on
        one, it does nothing, and the operation is cancelled.

        """
        _ = self.app.closet.get_text
        self.display_prompt(_(
            "Draw a line between the places to connect with a portal."))
        self.portaling = 1

    def on_touch_down(self, touch):
        """If make_arrow has been called (but not cancelled), an arrow has not
        been made yet, and the touch collides with a Spot, start
        drawing an arrow from the Spot to the touch coordinates.

        The arrow will be redrawn until on_touch_up."""
        if self.portaling == 1:
            self.board.on_touch_down(touch)
            if "spot" in touch.ud:
                touch.grab(self)
                touch.ungrab(touch.ud['spot'])
                touch.ud['portaling'] = True
                self.portal_d = {
                    'origspot': touch.ud['spot'],
                    'dummyarrow': TouchlessWidget()}
                self.board.arrowlayout.add_widget(
                    self.portal_d['dummyarrow'])
                self._touch = touch
                del touch.ud['spot']
                self.portaling = 2
            else:
                self.portaling = 0
                self.dismiss_prompt()
            return True
        else:
            return super(LiSELayout, self).on_touch_down(touch)

    def on_touch_move(self, touch):
        """If I'm currently in the process of connecting two Places with a
        Portal, draw the arrow between the place of origin and the
        touch's current coordinates.

        """
        if self.portaling == 2:
            self._touch = touch
            self._trigger_draw_arrow()
        return super(LiSELayout, self).on_touch_move(touch)

    def on_touch_up(self, touch):
        """If I'm currently in the process of connecting two Places with a
        Portal, check whether the touch collides a Spot that isn't the
        one I started at. If so, make the Portal.

        """
        if self.portaling == 2:
            self.portaling = 0
            if touch != self._touch:
                return
<<<<<<< HEAD
            ud = self.portal_d
            ud['dummyarrow'].canvas.clear()
            self.board.remove_widget(ud['dummyarrow'])
            self.dismiss_prompt()
            destspot = None
            for spot in self.board.spotlayout.children:
                if self.portal_d['origspot'] is not spot and\
                   spot.on_touch_up(touch):
                    destspot = spot
                    break
            if destspot is None:
                ud['dummyarrow'].canvas.clear()
=======
            self.portal_d['dummyarrow'].canvas.clear()
            self.remove_widget(self.portal_d['dummyspot'])
            self.board.remove_widget(self.portal_d['dummyarrow'])
            self.dismiss_prompt()
            destspot = self.board.on_touch_up(touch)
            if not destspot or 'origspot' not in self.portal_d:
                self.portal_d['dummyarrow'].canvas.clear()
>>>>>>> 7cb198d6
                self.dismiss_prompt()
                return True
            origplace = self.portal_d['origspot'].place
            destplace = destspot.place
            portalname = "{}->{}".format(origplace, destplace)
            portal = self.board.facade.observed.make_portal(
                portalname, origplace, destplace,
                host=self.board.host)
            arrow = Arrow(
                board=self.board, portal=portal)
            self.board.arrowdict[unicode(portal)] = arrow
            self.board.arrowlayout.add_widget(arrow)
            arrow.trigger_repoint()
        else:
            return super(LiSELayout, self).on_touch_up(touch)

    def display_prompt(self, text):
        """Put the text in the cue card"""
        self.ids.prompt.ids.l.text = text

    def dismiss_prompt(self, *args):
        """Blank out the cue card"""
        self.ids.prompt.text = ''

    def get_swatch_view(self, sections, cols=5, mode='tog'):
        """Return a ``ScrollView``, to be used in a popup, for the user to
        select a graphic for something (not necessarily a Thing) that
        they want to make.

        ``sections`` is a list of pairs, in which the first item is a
        section header, and the second is a list of tags of images to
        be swatched under that header.

        """
        hostn = unicode(self.board.host)
        if hostn not in self.app.closet.skeleton[u"place"]:
            self.app.closet.skeleton[u"place"][hostn] = {}
        swatch_menu_scrollview = ScrollView(
            do_scroll_x=False)
        swatch_menu_swatches = StackLayout(size_hint_y=None)
        swatch_menu_scrollview.add_widget(swatch_menu_swatches)
        h = 0
        for (headtxt, tag) in sections:
            content = BoxLayout(orientation='vertical', size_hint_y=None)
            header = ClosetLabel(
                closet=self.app.closet, stringname=headtxt,
                size_hint_y=None, height=30)
            content.add_widget(header)
            pallet = SwatchBox(
                closet=self.app.closet,
                tag=tag,
                cols=cols,
                size_hint_y=None)
            content.add_widget(pallet)
            swatch_menu_swatches.add_widget(content)
            content.height = header.height + pallet.height
            h += content.height
        swatch_menu_swatches.height = h
        return swatch_menu_scrollview

    def graphic_menu_confirm(self, validator, confirmer,
                             namebox, swatches_view):
        """Validate the name, compose a graphic from the selected
        images, and pass those to the callback.

        """
        vmesg = validator(namebox.text)
        # if the validator returns a message, it indicates failure
        if vmesg:
            old_color = namebox.background_color

            def unred(*args):
                """namebox has been turned red. turn it back."""
                namebox.background_color = old_color

            namebox.background_color = [1, 0, 0, 1]
            namebox.hint_text = vmesg
            Clock.schedule_once(unred, 0.5)
        else:
            def gen_selected_imgs():
                # Children are in the reverse order they were
                # added. Reverse them back again.
                swatchboxboxen = list(swatches_view.children[0].children)
                while swatchboxboxen:
                    swatchboxen = list(swatchboxboxen.pop().children)
                    while swatchboxen:
                        swatchbox = swatchboxen.pop()
                        if isinstance(swatchbox, SwatchBox):
                            for swatch in swatchbox.selection:
                                yield swatch.img
            graphic = self.mk_graphic_from_imgs(gen_selected_imgs())
            return confirmer(namebox.text, graphic)

    def show_pawn_menu(self):
        """Show the menu to pick what graphic to give to the Pawn the user
        wants to make.

        """
        def validator(text):
            """Make sure there's a name and it hasn't been used for a thing yet

            """
            if text == '':
                return _('You need to enter a thing name here')
            elif text in self.app.closet.skeleton[u'thing'][
                    unicode(self.board.facade.observed)]:
                return _('That thing name is already used, choose another')

        obsrvd = unicode(self.board.facade.observed)
        if obsrvd not in self.app.closet.skeleton[u"thing"]:
            self.app.closet.skeleton[u"thing"][obsrvd] = {}
        if obsrvd not in self.app.closet.skeleton[u"thing_loc"]:
            self.app.closet.skeleton[u"thing_loc"][obsrvd] = {}

        namebox = TextInput(
            hint_text=_('Enter a unique thing name'), multiline=False,
            size_hint_y=None, height=34, font_size=20)
        swatches = self.get_swatch_view([('Body', 'base'),
                                         ('Clothes', 'body')])
        popcont = BoxLayout(orientation='vertical')
        popcont.add_widget(namebox)
        popcont.add_widget(swatches)
        pawnmenu = Popup(title=_("Select Thing's Appearance"),
                         content=popcont)

        def confirmer(name, graphic):
            pawnmenu.dismiss()
            self.new_pawn_with_name_and_graphic(name, graphic)
        popcont.add_widget(ConfirmOrCancel(
            confirm=lambda: self.graphic_menu_confirm(
                validator, confirmer, namebox, swatches),
            cancel=lambda: pawnmenu.dismiss()))
        pawnmenu.open()
        return pawnmenu

    def show_spot_menu(self):
        """Show the menu to pick the name and graphic for a new Spot."""
        def validator(text):
            """Make sure there's a name and it hasn't been used for a place
            already

            """
            if text == '':
                return _('You need to enter a place name here')
            elif text in self.app.closet.skeleton[u'place'][
                    unicode(self.board.host)]:
                return _('That place name is already used, choose another')

        hst = unicode(self.board.host)
        if hst not in self.app.closet.skeleton[u"place"]:
            self.app.closet.skeleton[u"place"][hst] = {}

        namebox = TextInput(
            hint_text=_('Enter a unique place name'), multiline=False,
            size_hint_y=None, height=34, font_size=20)
        swatches = self.get_swatch_view([('', 'spot')], mode='frob')
        popcont = BoxLayout(orientation='vertical')
        popcont.add_widget(namebox)
        popcont.add_widget(swatches)
        spotmenu = Popup(title=_("Select Place's Appearance"),
                         content=popcont)

        def confirmer(name, graphic):
            spotmenu.dismiss()
            self.new_spot_with_name_and_graphic(name, graphic)

        popcont.add_widget(ConfirmOrCancel(
            confirm=lambda: self.graphic_menu_confirm(
                validator, confirmer, namebox, swatches),
            cancel=lambda: spotmenu.dismiss()))
        spotmenu.open()
        return spotmenu

    def mk_graphic_from_imgs(self, imgs, offx=0, offy=0):
        """Make a new graphic from the iterable of imgs. Return its name.

        The graphic may be assigned to a ``Spot`` or ``Pawn`` at its
        creation.

        """
        grafbone = self.app.closet.create_graphic(offx=offx, offy=offy)
        i = 0
        for img in imgs:
            Logger.debug("Graphic: {}[{}] = {}".format(
                grafbone.name, i, img.name))
            self.app.closet.add_img_to_graphic(img.name, grafbone.name, i)
            i += 1
        return grafbone.name

    def new_pawn_with_name_and_graphic(self, thing_name, graphic_name):
        """Finish positioning a newly created Pawn for a newly created Thing.

        The user has requested a new Thing, given its name, and picked
        a graphic. The Thing has been created, but not placed
        anywhere. So make a Pawn for it, but don't put it on any
        Spot. Let the user drag it there.

        """
        _ = self.app.closet.get_text
        self.display_prompt(_(
            "Drag this to a spot"))
        dummy = DummyPawn(
            thing_name=thing_name,
            board=self.board,
            graphic_name=graphic_name)

        def cb():
            """Throw out the dummy so it doesn't get in the way of the real
            Pawn"""
            self.board.pawnlayout.remove_widget(dummy)
            self.dismiss_prompt()
        dummy.callback = cb
        dummy.pos = self.center_of_view_on_board()
        self.board.pawnlayout.add_widget(dummy)

    def new_spot_with_name_and_graphic(self, place_name, graphic_name):
        """Place a new Spot for a newly created Place.

        The user has requested a new Place, given it a name, and
        picked a graphic for it. The Place has been created. It needs
        a Spot, but we don't know where it should go exactly, so we'll
        just put it in the middle of the viewport. The user may drag
        it where they like.

        """
        place = self.board.host.make_place(place_name)
        (branch, tick) = self.app.closet.time
        obsrvr = unicode(self.board.facade.observer)
        hst = unicode(self.board.host)
        self.app.closet.set_bone(Spot.bonetypes["spot"](
            observer=obsrvr,
            host=hst,
            place=place_name,
            branch=branch,
            tick=tick,
            graphic=graphic_name))
        (x, y) = self.center_of_view_on_board()
        self.app.closet.set_bone(Spot.bonetypes["spot_coords"](
            observer=obsrvr,
            host=hst,
            place=place_name,
            branch=branch,
            tick=tick,
            x=x,
            y=y))
        self.board.spotlayout.add_widget(
            Spot(board=self.board,
                 place=place))

    def center_of_view_on_board(self):
        """Get the point on the Board that is presently at the center of the
        screen.

        """
        b = self.board
        bv = self.ids.board_view
        # clamp to that part of the board where the view's center might be
        effective_w = b.width - bv.width
        effective_h = b.height - bv.height
        x = b.width / 2 + effective_w * (bv.scroll_x - 0.5)
        y = b.height / 2 + effective_h * (bv.scroll_y - 0.5)
        return (x, y)

    def normal_speed(self, forward=True):
        """Advance time at a sensible rate.

        """
        if forward:
            self.playspeed = 0.1
        else:
            self.playspeed = -0.1

    def pause(self):
        """Halt the flow of time.

        """
        if hasattr(self, 'updater'):
            Clock.unschedule(self.updater)

    def update(self, ticks):
        """Advance time if possible. Otherwise pause.

        """
        try:
            self.app.closet.time_travel_inc_tick(ticks)
        except TimestreamException:
            self.pause()

    def on_playspeed(self, *args):
        """Change the interval of updates to match the playspeed.

        """
        self.pause()
        if self.playspeed > 0:
            ticks = 1
            interval = self.playspeed
        elif self.playspeed < 0:
            ticks = -1
            interval = -self.playspeed
        else:
            return
        self.updater = lambda dt: self.update(ticks)
        Clock.schedule_interval(self.updater, interval)

    def go_to_branch(self, bstr):
        """Switch to a different branch of the timestream.

        """
        self.app.closet.time_travel(int(bstr), self.app.closet.tick)

    def go_to_tick(self, tstr):
<<<<<<< HEAD
        self.app.closet.time_travel(self.app.closet.branch, int(tstr))


class LoadImgDialog(FloatLayout):
    """Dialog for adding img files to the database."""
    __metaclass__ = LiSEWidgetMetaclass
    kv = """
<LoadImgDialog>:
    BoxLayout:
        size: root.size
        pos: root.pos
        orientation: "vertical"
        FileChooserListView:
            id: filechooser
        BoxLayout:
            size_hint_y: None
            height: 30
            ClosetButton:
                closet: root.closet
                stringname: _("Cancel")
                on_release: root.cancel()
            ClosetButton:
                closet: root.closet
                stringname: _("Load")
                on_release: root.load(filechooser.path, filechooser.selection)
    """
    load = ObjectProperty()
    cancel = ObjectProperty()
=======
        """Go to a different tick of the current branch of the timestream.
>>>>>>> 7cb198d6

        """
        self.app.closet.time_travel(self.app.closet.branch, int(tstr))


<<<<<<< HEAD
In lise.kv this is given a SwatchBox with texdict=root.texdict."""
    __metaclass__ = LiSEWidgetMetaclass
    kv = """
<PickImgDialog>:
    BoxLayout:
        size: root.size
        pos: root.pos
        orientation: "vertical"
        SwatchBox:
            id: picker
            categorized_images: root.categorized_images
        BoxLayout:
            size_hint_y: None
            height: 30
            Button:
                text: _("Cancel")
                on_release: root.cancel()
            Button:
                text: _("Confirm")
                on_release: root.set_imgs(picker.selection)
    """
    categorized_images = ObjectProperty()
    set_imgs = ObjectProperty()
    cancel = ObjectProperty()
=======
class LiSEApp(App):
    """LiSE, run as a standalone application, and not a library.
>>>>>>> 7cb198d6

    As it's a Kivy app, this implements the things required of the App
    class. I also keep \"globals\" here.

    """
    closet = ObjectProperty()
    """The interface to the ORM."""
    dbfn = StringProperty(allownone=True)
    """Name of the database file to use."""
    gettext = ObjectProperty()
    """gettext function"""
    observer_name = StringProperty()
    """Name of the Character whose view on the world we display presently."""
    observed_name = StringProperty()
    """Name of the Character we are presently observing.

    This character contains all the Portals and Things that may be
    shown to the user presently. We will not necessarily show *all* of
    these; but any that are not in the observed character will *not*
    be shown.

    """
    host_name = StringProperty()
    """Name of the Character that shows all the Places we'll display.

    This is influential: we can only display Portals that connect
    Places herein; and we can only display Things that are in those
    Portals or Places.

    """

    def build(self):
        """Make sure I can use the database, create the tables as needed, and
        return the root widget."""
        if self.dbfn is None:
            self.dbfn = self.user_data_dir + sep + "default.lise"
            print("No database specified; defaulting to {}".format(self.dbfn))
        try:
            conn = connect(self.dbfn)
            for tab in SaveableMetaclass.tabclas.iterkeys():
                conn.execute("SELECT * FROM {};".format(tab))
        except (IOError, OperationalError):
            mkdb(self.dbfn, __path__[-1], True)
        self.closet = load_closet(
            self.dbfn, self.gettext,
            load_img=True,
            load_img_tags=['base', 'body'],
            load_gfx=True,
            load_characters=[self.observer_name, self.observed_name,
                             self.host_name],
            load_charsheet=self.observed_name,
            load_board=[self.observer_name, self.observed_name,
                        self.host_name])
        l = LiSELayout(app=self)
        from kivy.core.window import Window
        from kivy.modules import inspector
        inspector.create_inspector(Window, l)
        l.board.finalize()
        return l

    def on_pause(self):
        """Sync the database with the current state of the game."""
        self.closet.save_game()

    def stop(self, *largs):
        """Sync the database, wrap up the game, and halt."""
        self.closet.save_game()
        self.closet.end_game()
        super(LiSEApp, self).stop(*largs)<|MERGE_RESOLUTION|>--- conflicted
+++ resolved
@@ -16,11 +16,8 @@
 from kivy.uix.boxlayout import BoxLayout
 from kivy.uix.stacklayout import StackLayout
 from kivy.uix.floatlayout import FloatLayout
-<<<<<<< HEAD
-=======
 from kivy.uix.gridlayout import GridLayout
 from kivy.uix.scrollview import ScrollView
->>>>>>> 7cb198d6
 from kivy.uix.textinput import TextInput
 from kivy.uix.popup import Popup
 
@@ -37,15 +34,7 @@
 from LiSE.gui.board.gamepiece import GamePiece
 from LiSE.gui.board.arrow import get_points
 
-<<<<<<< HEAD
-from LiSE.gui.kivybits import (
-    TouchlessWidget,
-    LiSEWidgetMetaclass
-)
-from LiSE.gui.swatchbox import SwatchBox, TogSwatch
-=======
 from LiSE.gui.kivybits import TouchlessWidget, ClosetLabel
->>>>>>> 7cb198d6
 from LiSE.gui.charsheet import CharSheetAdder
 
 from LiSE.util import TimestreamException
@@ -366,146 +355,12 @@
                 return True
 
 
-<<<<<<< HEAD
-class SpriteMenuContent(StackLayout):
-    """Menu shown when a place or thing is to be created."""
-    __metaclass__ = LiSEWidgetMetaclass
-    closet = ObjectProperty()
-    """Closet to make things with and get text from."""
-    selection = ListProperty([])
-    """Swatches go in here. I'll make picker_args from them."""
-    picker_args = ListProperty([])
-    """Either one or two arguments for the method that creates the
-    spot/pawn."""
-
-    def get_text(self, stringn):
-        """Alias of the closet's get_text to make the kv a bit tidier.
-
-        """
-        return self.closet.get_text(stringn)
-
-    def upd_selection(self, togswatch, state):
-        """Respond to the selection or deselection of one of the options"""
-        if state == 'normal':
-            while togswatch in self.selection:
-                self.selection.remove(togswatch)
-        else:
-            if togswatch not in self.selection:
-                self.selection.append(togswatch)
-
-    def validate_name(self, name):
-        """Return True if the name hasn't been used for a Place in this Host
-        before, False otherwise."""
-        # assume that this is an accurate record of places that exist
-        return name not in self.closet.skeleton[u'place']
-
-    def aggregate(self):
-        """Collect the place name and graphics set the user has chosen."""
-        if len(self.selection) < 1:
-            return False
-        else:
-            assert(len(self.selection) == 1)
-        namer = self.ids.namer
-        tog = self.selection.pop()
-        if self.validate_name(namer.text):
-            self.picker_args.append(namer.text)
-            if len(tog.tags) > 0:
-                self.picker_args.append(tog.tags)
-            else:
-                self.picker_args.append(tog.img.name)
-            return True
-        else:
-            self.selection.append(tog)
-            namer.text = ''
-            namer.hint_text = "That name is taken. Try another."
-            namer.background_color = [1, 0, 0, 1]
-            namer.focus = False
-
-            def unbg(*args):
-                namer.background_color = [1, 1, 1, 1]
-            Clock.schedule_once(unbg, 0.5)
-            return False
-
-
-class SpotMenuContent(SpriteMenuContent):
-    """For deciding how to make a new place"""
-    kv = """
-<SpotMenuContent>:
-    id: spotmenu
-    TextInput:
-        id: namer
-        hint_text: root.get_text(_("Enter a unique name"))
-        size_hint: (1, None)
-        multiline: False
-        height: self.line_height * 2
-    TogSwatch:
-        box: spotmenu
-        img: root.closet.get_img("default_spot")
-        text: root.get_text(_("Use default image"))
-        group: "spotmenu"
-        size_hint_y: None
-    TogSwatch:
-        box: spotmenu
-        img: root.closet.get_img("crossroad")
-        tags: ['?pixel_city']
-        text: root.get_text(_("Build with PixelCity"))
-        group: "spotmenu"
-        size_hint_y: None
-    BoxLayout:
-        size_hint_y: None
-        height: 30
-        Button:
-            text: root.get_text(_('Cancel'))
-            on_release: root.cancel()
-        Button:
-            text: root.get_text(_('Confirm'))
-            on_release: root.confirm()
-"""
-
-
-class PawnMenuContent(SpriteMenuContent):
-    """For deciding how to make a new thing"""
-    kv = """
-<PawnMenuContent>:
-    id: pawnmenu
-    TextInput:
-        id: namer
-        hint_text: root.get_text(_("Enter a unique name"))
-        size_hint: (1, None)
-        multiline: False
-        height: self.line_height * 2
-    TogSwatch:
-        box: pawnmenu
-        img: root.closet.get_img("default_pawn")
-        text: root.get_text(_("Use default image"))
-        group: "pawnmenu"
-        size_hint_y: None
-    TogSwatch:
-        box: pawnmenu
-        img: root.closet.get_img("base.mummy_m")
-        tags: ["base", "body", "boot", "hand1", "hand2", "hair",\
-        "head", "leg", "beard", "cloak"]
-        text: root.get_text(_("Build with RLTiles"))
-        group: "pawnmenu"
-        size_hint_y: None
-    BoxLayout:
-        size_hint_y: None
-        height: 30
-        Button:
-            text: root.get_text(_('Cancel'))
-            on_release: root.cancel()
-        Button:
-            text: root.get_text(_('Confirm'))
-            on_release: root.confirm()
-"""
-=======
 class ConfirmOrCancel(BoxLayout):
     """Show a confirm button and a cancel button. 30px high"""
     cancel = ObjectProperty()
     """To be called when my cancel button is pressed"""
     confirm = ObjectProperty()
     """To be called when my confirm button is pressed"""
->>>>>>> 7cb198d6
 
 
 class LiSELayout(FloatLayout):
@@ -537,86 +392,8 @@
     """Count how far along I am in the process of connecting two Places by
     creating a Portal between them."""
     playspeed = BoundedNumericProperty(0, min=-0.999, max=0.999)
-<<<<<<< HEAD
-    kv = """
-<LiSELayout>:
-    #:import stiffscroll LiSE.gui.stiffscroll.StiffScrollEffect
-    menu: menu
-    charsheet: charsheet
-    board: board
-    BoardView:
-        id: board_view
-        board: board
-        effect_cls: stiffscroll
-        Board:
-            id: board
-            facade: root.app.closet.get_character(\
-            root.app.observed_name).get_facade(\
-            root.app.closet.get_character(root.app.observer_name))
-            host: root.app.closet.get_character(root.app.host_name)
-    CueCard:
-        id: prompt
-        closet: root.app.closet
-        pos_hint: {'x': 0.1, 'top': 1}
-        size_hint: (None, None)
-        size: (400, 26)
-    CharSheet:
-        id: charsheet
-        character: root.app.closet.get_character(root.app.observed_name)
-        pos_hint: {'x': 0.7, 'y': 0.0}
-        size_hint: (0.3, 1.0)
-    BoxLayout:
-        id: menu
-        size_hint: (0.1, 1)
-        orientation: 'vertical'
-        spacing: 10
-        ClosetButton:
-            closet: root.app.closet
-            stringname: _("Place...")
-            fun: root.show_spot_menu
-        ClosetButton:
-            closet: root.app.closet
-            stringname: _("Portal...")
-            fun: root.make_arrow
-        ClosetButton:
-            closet: root.app.closet
-            stringname: _("Thing...")
-            fun: root.show_pawn_menu
-        ClosetButton:
-            closet: root.app.closet
-            stringname: _("@starttime")
-            symbolic: True
-            fun: root.normal_speed
-        ClosetButton:
-            closet: root.app.closet
-            stringname: _("@reversetime")
-            symbolic: True
-            fun: root.normal_speed
-            arg: False
-        ClosetButton:
-            closet: root.app.closet
-            stringname: _("@pause")
-            symbolic: True
-            fun: root.pause
-        CueCard:
-            closet: root.app.closet
-            stringname: _("Branch:")
-        MenuBranchInput:
-            closet: root.app.closet
-            multiline: False
-            font_size: 30
-        CueCard:
-            closet: root.app.closet
-            stringname: _("Tick:")
-        MenuTickInput:
-            closet: root.app.closet
-            multiline: False
-            font_size: 30
-    """
-=======
     """How fast time is advancing. If negative, it's \'advancing\' into
     the past."""
->>>>>>> 7cb198d6
 
     def __init__(self, **kwargs):
         """Make a trigger for draw_arrow, then initialize as for
@@ -630,8 +407,6 @@
         adder.open()
 
     def draw_arrow(self, *args):
-<<<<<<< HEAD
-=======
         """Draw the arrow that you see when you're in the process of placing a
         portal.
 
@@ -644,7 +419,6 @@
         # Sometimes this gets triggered, *just before* getting
         # unbound, and ends up running one last time *just after*
         # self.dummyspot = None
->>>>>>> 7cb198d6
         if self._touch is None:
             return
         ud = self.portal_d
@@ -724,20 +498,6 @@
             self.portaling = 0
             if touch != self._touch:
                 return
-<<<<<<< HEAD
-            ud = self.portal_d
-            ud['dummyarrow'].canvas.clear()
-            self.board.remove_widget(ud['dummyarrow'])
-            self.dismiss_prompt()
-            destspot = None
-            for spot in self.board.spotlayout.children:
-                if self.portal_d['origspot'] is not spot and\
-                   spot.on_touch_up(touch):
-                    destspot = spot
-                    break
-            if destspot is None:
-                ud['dummyarrow'].canvas.clear()
-=======
             self.portal_d['dummyarrow'].canvas.clear()
             self.remove_widget(self.portal_d['dummyspot'])
             self.board.remove_widget(self.portal_d['dummyarrow'])
@@ -745,7 +505,6 @@
             destspot = self.board.on_touch_up(touch)
             if not destspot or 'origspot' not in self.portal_d:
                 self.portal_d['dummyarrow'].canvas.clear()
->>>>>>> 7cb198d6
                 self.dismiss_prompt()
                 return True
             origplace = self.portal_d['origspot'].place
@@ -1057,72 +816,14 @@
         self.app.closet.time_travel(int(bstr), self.app.closet.tick)
 
     def go_to_tick(self, tstr):
-<<<<<<< HEAD
+        """Go to a different tick of the current branch of the timestream.
+
+        """
         self.app.closet.time_travel(self.app.closet.branch, int(tstr))
 
 
-class LoadImgDialog(FloatLayout):
-    """Dialog for adding img files to the database."""
-    __metaclass__ = LiSEWidgetMetaclass
-    kv = """
-<LoadImgDialog>:
-    BoxLayout:
-        size: root.size
-        pos: root.pos
-        orientation: "vertical"
-        FileChooserListView:
-            id: filechooser
-        BoxLayout:
-            size_hint_y: None
-            height: 30
-            ClosetButton:
-                closet: root.closet
-                stringname: _("Cancel")
-                on_release: root.cancel()
-            ClosetButton:
-                closet: root.closet
-                stringname: _("Load")
-                on_release: root.load(filechooser.path, filechooser.selection)
-    """
-    load = ObjectProperty()
-    cancel = ObjectProperty()
-=======
-        """Go to a different tick of the current branch of the timestream.
->>>>>>> 7cb198d6
-
-        """
-        self.app.closet.time_travel(self.app.closet.branch, int(tstr))
-
-
-<<<<<<< HEAD
-In lise.kv this is given a SwatchBox with texdict=root.texdict."""
-    __metaclass__ = LiSEWidgetMetaclass
-    kv = """
-<PickImgDialog>:
-    BoxLayout:
-        size: root.size
-        pos: root.pos
-        orientation: "vertical"
-        SwatchBox:
-            id: picker
-            categorized_images: root.categorized_images
-        BoxLayout:
-            size_hint_y: None
-            height: 30
-            Button:
-                text: _("Cancel")
-                on_release: root.cancel()
-            Button:
-                text: _("Confirm")
-                on_release: root.set_imgs(picker.selection)
-    """
-    categorized_images = ObjectProperty()
-    set_imgs = ObjectProperty()
-    cancel = ObjectProperty()
-=======
 class LiSEApp(App):
     """LiSE, run as a standalone application, and not a library.
->>>>>>> 7cb198d6
 
     As it's a Kivy app, this implements the things required of the App
     class. I also keep \"globals\" here.
