--- conflicted
+++ resolved
@@ -22,19 +22,11 @@
 from kivy.graphics import Color, Line, Triangle
 
 from LiSE.util import CALENDAR_TYPES
-<<<<<<< HEAD
-from LiSE.gui.kivybits import LiSEWidgetMetaclass
-
-
-class Cell(Label):
-    __metaclass__ = LiSEWidgetMetaclass
-=======
 from LiSE.gui.kivybits import SaveableWidgetMetaclass
 
 
 class Cell(Label):
     __metaclass__ = SaveableWidgetMetaclass
->>>>>>> fed7da0e
     kv = """
 <Cell>:
     valign: 'top'
@@ -178,11 +170,7 @@
     here. Look in CalendarView below.
 
     """
-<<<<<<< HEAD
-    __metaclass__ = LiSEWidgetMetaclass
-=======
     __metaclass__ = SaveableWidgetMetaclass
->>>>>>> fed7da0e
     kv = """
 <Calendar>:
     font_name: 'DroidSans'
