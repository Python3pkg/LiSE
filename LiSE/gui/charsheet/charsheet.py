# coding: utf-8
# This file is part of LiSE, a framework for life simulation games.
# Copyright (c) 2013 Zachary Spector,  zacharyspector@gmail.com
"""Widgets displaying information about "characters," which are
collections of simulated entities and facts.

"""
from calendar import CalendarView
from collections import defaultdict

from kivy.adapters.listadapter import ListAdapter
from kivy.adapters.models import SelectableDataItem
from kivy.clock import Clock
from kivy.properties import (
    StringProperty,
    DictProperty,
    NumericProperty,
    BooleanProperty,
    OptionProperty,
    AliasProperty,
    ListProperty,
<<<<<<< HEAD
    ObjectProperty
=======
    ObjectProperty,
    ReferenceListProperty
>>>>>>> fed7da0e
)
from kivy.uix.boxlayout import BoxLayout
from kivy.uix.listview import ListView, SelectableView
from kivy.uix.modalview import ModalView
from kivy.uix.scrollview import ScrollView
from kivy.uix.stacklayout import StackLayout
from kivy.uix.togglebutton import ToggleButton
from kivy.uix.widget import Widget

from kivy.logger import Logger

from LiSE.gui.kivybits import (
    SaveableWidgetMetaclass,
    ClosetButton,
    ClosetToggleButton
)
from LiSE.util import (
    SHEET_ITEM_TYPES,
    TABLE_TYPES,
    CALENDAR_TYPES
)

from table import TableView

csitem_type_table_d = defaultdict(set)
csitem_type_table_d['char_cal'].add('char_cal')
_ = lambda x: x


class ListItemToggle(SelectableView, ToggleButton):
    """ToggleButton workalike for a ListView."""
    noun = ObjectProperty(allownone=True)


class NounItem(SelectableDataItem):
    def __init__(self, noun, **kwargs):
        """Remember the noun. Start unselected."""
        super(NounItem, self).__init__(**kwargs)
        self.noun = noun
        self.is_selected = False


class NounListView(StackLayout):
    """Container for a ListView that offers a selection of nouns."""
    charsheet = ObjectProperty()
    """The charsheet I am in."""
    selection_mode = OptionProperty(
        'multiple', options=['none', 'single', 'multiple'])
    """To be passed to the internal ListView."""
    selection = ListProperty([])
    """Nouns selected here."""
    allow_empty_selection = BooleanProperty(False)
    """To be passed to the internal ListView."""

    def __init__(self, **kwargs):
        """Call self.finalize() ASAP."""
        super(NounListView, self).__init__(**kwargs)
        self.finalize()

    def finalize(self, *args):
        """Put together a ListView out of the nouns I get from self.getiter"""
        if self.charsheet is None:
            Clock.schedule_once(self.finalize, 0)
            return
        nouniter = self.getiter(self.charsheet.facade)
        adapter = ListAdapter(
            data=[NounItem(noun) for noun in nouniter],
            selection_mode=self.selection_mode,
            args_converter=lambda k, v: {
                'noun': v.noun,
                'text': unicode(v.noun),
                'size_hint_y': None,
                'height': 25},
            allow_empty_selection=self.allow_empty_selection,
            cls=ListItemToggle)
        adapter.bind(selection=self.setter('selection'))
        listview = ListView(adapter=adapter)
        self.add_widget(listview)
        self.finalized = True


class ThingListView(NounListView):
    """NounListView for Things"""
    @staticmethod
    def getiter(facade, branch=None, tick=None):
        return facade.iter_things(*facade.sanetime(branch, tick))


class PlaceListView(NounListView):
    """NounListView for Places"""
    @staticmethod
    def getiter(facade, branch=None, tick=None):
        return facade.iter_places()


class PortalListView(NounListView):
    """NounListView for Portals"""
    @staticmethod
    def getiter(facade, branch=None, tick=None):
        return facade.iter_portals(*facade.sanetime(branch, tick))


class StatItem(SelectableDataItem):
    """SelectableDataItem for Stats"""
    def __init__(self, name, **kwargs):
        super(StatItem, self).__init__(**kwargs)
        self.name = name


class SpecialItem(SelectableDataItem):
    """SelectableDataItem for something unusual, like location"""
    def __init__(self, name, **kwargs):
        super(SpecialItem, self).__init__(**kwargs)
        self.name = name


class NounStatListView(StackLayout):
    """Container for a ListView that shows selectable stats had by nouns
    (eg. places, portals, things).

    """
    charsheet = ObjectProperty()
    selection = AliasProperty(
        lambda self: list(self.iter_selection()),
        lambda self, v: None)
    specialitems = ListProperty([])
    nounitems = ListProperty()
    selection_mode = OptionProperty(
        'multiple', options=['none', 'single', 'multiple'])
    allow_empty_selection = BooleanProperty(False)

    def iter_selection(self):
        for child in self.children:
            if child.state == 'down':
                yield child

    def add_stat(self, stat):
        self.specialitems.append(stat)
        self.on_nounitems()

    def on_nounitems(self, *args):
        def iteritems():
            for special in self.specialitems:
                yield special
            for nounitem in self.nounitems:
                for key in nounitem.noun.iter_stat_keys():
                    yield key
        self.clear_widgets()
        for item in iteritems():
            self.add_widget(ClosetToggleButton(
                closet=self.charsheet.character.closet,
                stringname=item,
                size_hint_y=None,
                height=25))


class StatListView(Widget):
    """Container for a ListView for stats"""
    charsheet = ObjectProperty()
    selection = ListProperty([])
    specialitems = ListProperty([])
    selection_mode = OptionProperty(
        'single', options=['none', 'single', 'multiple'])
    allow_empty_selection = BooleanProperty(False)

    def __init__(self, **kwargs):
        super(StatListView, self).__init__(**kwargs)
        self.finalize()

    def add_stat(self, stat):
        self.specialitems.append(stat)
        self.clear_widgets()
        self.finalize()

    def finalize(self, *args):
        if self.charsheet is None:
            Clock.schedule_once(self.finalize, 0)
            return
        adapter = ListAdapter(
            data=[StatItem(name=key) for key in
                  self.charsheet.character.iter_stat_keys()],
            args_converter=lambda k, v: {
                'name': v.name,
                'size_hint_y': None,
                'height': 25},
            selection_mode=self.selection_mode,
            allow_empty_selection=self.allow_empty_selection,
            cls=ListItemToggle)
        listview = ListView(adapter=adapter)
        self.add_widget(listview)


class CharSheetAdder(ModalView):
    """A dialog in which you pick something to add to the CharSheet."""
<<<<<<< HEAD
    __metaclass__ = LiSEWidgetMetaclass
=======
    __metaclass__ = SaveableWidgetMetaclass
>>>>>>> fed7da0e
    kv = """
<CharSheetAdder>:
    StackLayout:
        Label:
            size_hint_y: 0.05
            text: "Add an item to the character sheet"
        TabbedPanel:
            id: panel
            size_hint_y: 0.9
            default_tab: tables
            TabbedPanelItem:
                id: tables
                text: root.get_text(_('Tables'))
                TabbedPanel:
                    id: tables_panel
                    TabbedPanelItem:
                        id: thing_tab
                        text: root.get_text(_('Thing'))
                        StackLayout:
                            StackLayout:
                                size_hint_x: 0.5
                                Label:
                                    text: root.get_text(_("Pick things."))
                                    size_hint_y: 0.1
                                ThingListView:
                                    id: thing_tab_thing
                                    charsheet: root.charsheet
                                    size_hint_y: 0.3
                            StackLayout:
                                size_hint_x: 0.5
                                Label:
                                    text: root.get_text(_("Pick stats of things."))
                                    size_hint_y: 0.1
                                NounStatListView:
                                    id: thing_tab_stat
                                    size_hint_y: 0.8
                                    specialitems: ["location"]
                                    nounitems: thing_tab_thing.selection
                                    charsheet: root.charsheet
                                StackLayout:
                                    size_hint_y: 0.1
                                    TextInput:
                                        id: thing_tab_stat_in
                                        size_hint_x: 0.8
                                        hint_text: root.get_text(_("New stat name"))
                                    ClosetButton:
                                        id: thing_tab_stat_add
                                        closet: root.closet
                                        stringname: _("@add")
                                        symbolic: True
                                        size_hint_x: 0.2
                                        fun: thing_tab_stat.add_stat
                                        arg: thing_tab_stat_in.text
                    TabbedPanelItem:
                        id: place_tab
                        text: root.get_text(_('Place'))
                        StackLayout:
                            StackLayout:
                                size_hint_x: 0.5
                                Label:
                                    text: root.get_text(_("Pick places."))
                                    size_hint_y: 0.1
                                PlaceListView:
                                    id: place_tab_place
                                    charsheet: root.charsheet
                                    size_hint_y: 0.9
                            StackLayout:
                                size_hint_x: 0.5
                                Label:
                                    text: root.get_text(_("Pick stats of places."))
                                    size_hint_y: 0.1
                                NounStatListView:
                                    id: place_tab_stat
                                    nounitems: place_tab_place.selection
                                    size_hint_y: 0.8
                                StackLayout:
                                    size_hint_y: 0.1
                                    TextInput:
                                        id: place_tab_stat_in
                                        size_hint_x: 0.8
                                        hint_text: root.get_text(_("New stat name"))
                                    ClosetButton:
                                        id: place_tab_stat_add
                                        closet: root.closet
                                        stringname: _("@add")
                                        symbolic: True
                                        size_hint_x: 0.2
                                        fun: place_tab_stat.add_stat
                                        arg: place_tab_stat_in.text
                    TabbedPanelItem:
                        id: portal_tab
                        text: root.get_text(_('Portal'))
                        StackLayout:
                            StackLayout:
                                size_hint_x: 0.5
                                Label:
                                    text: root.get_text(_("Pick portals."))
                                    size_hint_y: 0.1
                                PortalListView:
                                    id: portal_tab_portal
                                    charsheet: root.charsheet
                                    size_hint_y: 0.9
                            StackLayout:
                                size_hint_x: 0.5
                                Label:
                                    text: root.get_text(_("Pick stats of portals."))
                                    size_hint_y: 0.1
                                NounStatListView:
                                    id: portal_tab_stat
                                    specialitems: ["origin", "destination"]
                                    nounitems: portal_tab_portal.selection
                                    size_hint_y: 0.8
                                StackLayout:
                                    size_hint_y: 0.1
                                    TextInput:
                                        id: portal_tab_stat_in
                                        size_hint_x: 0.8
                                        hint_text: root.get_text(_("New stat name"))
                                    ClosetButton:
                                        id: portal_tab_stat_add
                                        closet: root.closet
                                        stringname: _("@add")
                                        symbolic: True
                                        size_hint_x: 0.2
                                        fun: portal_tab_stat.add_stat
                                        arg: portal_tab_stat_in.text
                    TabbedPanelItem:
                        id: char_tab
                        text: root.get_text(_('Character'))
                        StackLayout:
                            Label:
                                text: root.get_text(_("Pick stats of the character."))
                                size_hint_y: 0.1
                            StatListView:
                                id: char_tab_stat
                                charsheet: root.charsheet
                                size_hint_y: 0.8
                            StackLayout:
                                size_hint_y: 0.1
                                TextInput:
                                    id: char_tab_stat_in
                                    size_hint_x: 0.8
                                    hint_text: root.get_text(_("New stat name"))
                                ClosetButton:
                                    id: char_tab_stat_add
                                    closet: root.closet
                                    size_hint_x: 0.2
                                    stringname: _("@add")
                                    symbolic: True
                                    fun: char_tab_stat.add_stat
                                    arg: char_tab_stat_in.text
            TabbedPanelItem:
                id: calendars
                text: root.get_text(_('Calendars'))
                TabbedPanel:
                    id: calendars_panel
                    TabbedPanelItem:
                        id: thing_cal
                        text: root.get_text(_('Thing'))
                        StackLayout:
                            StackLayout:
                                size_hint_x: 0.5
                                Label:
                                    text: root.get_text(_("Pick a thing."))
                                    size_hint_y: 0.1
                                ThingListView:
                                    id: thing_cal_thing
                                    charsheet: root.charsheet
                                    selection_mode: 'single'
                                    size_hint_y: 0.9
                            StackLayout:
                                size_hint_x: 0.5
                                Label:
                                    text: root.get_text(_("Pick one of its stats."))
                                    size_hint_y: 0.1
                                NounStatListView:
                                    id: thing_cal_stat
                                    specialitems: ["location"]
                                    nounitems: thing_cal_thing.selection
                                    selection_mode: 'single'
                                    size_hint_y: 0.8
                                StackLayout:
                                    size_hint_y: 0.1
                                    TextInput:
                                        id: thing_cal_stat_in
                                        hint_text: root.get_text(_("New stat name"))
                                        size_hint_x: 0.8
                                    ClosetButton:
                                        id: thing_cal_stat_add
                                        stringname: _("@add")
                                        symbolic: True
                                        size_hint_x: 0.2
                                        closet: root.closet
                                        args: [thing_cal_thing.selection[0], thing_cal_stat_in.text] if thing_cal_thing.selection else []
                    TabbedPanelItem:
                        id: place_cal
                        text: root.get_text(_('Place'))
                        StackLayout:
                            StackLayout:
                                size_hint_x: 0.5
                                Label:
                                    text: root.get_text(_("Pick a place."))
                                    size_hint_y: 0.1
                                PlaceListView:
                                    id: place_cal_place
                                    charsheet: root.charsheet
                                    selection_mode: 'single'
                                    size_hint_y: 0.9
                            StackLayout:
                                size_hint_x: 0.5
                                Label:
                                    text: root.get_text(_("Pick one of its stats."))
                                    size_hint_y: 0.1
                                NounStatListView:
                                    id: place_cal_stat
                                    nounitems: place_cal_place.selection
                                    charsheet: root.charsheet
                                    selection_mode: 'single'
                                    size_hint_y: 0.8
                                StackLayout:
                                    size_hint_y: 0.1
                                    TextInput:
                                        id: place_cal_stat_in
                                        hint_text: root.get_text(_("New stat name"))
                                        size_hint_x: 0.8
                                    ClosetButton:
                                        id: place_cal_stat_add
                                        closet: root.closet
                                        size_hint_x: 0.2
                                        stringname: _('@add')
                                        symbolic: True
                                        fun: root.confirm
                                        args: [place_cal_place.selection[0], place_cal_stat_in.text] if place_cal_place.selection else []
                    TabbedPanelItem:
                        id: portal_cal
                        text: root.get_text(_('Portal'))
                        StackLayout:
                            StackLayout:
                                size_hint_x: 0.5
                                Label:
                                    text: root.get_text(_("Pick a portal."))
                                    size_hint_y: 0.1
                                PortalListView:
                                    id: portal_cal_portal
                                    charsheet: root.charsheet
                                    selection_mode: 'single'
                                    size_hint_y: 0.9
                            StackLayout:
                                size_hint_x: 0.5
                                Label:
                                    text: root.get_text(_("Pick one of its stats."))
                                    size_hint_y: 0.1
                                NounStatListView:
                                    id: portal_cal_stat
                                    specialitems: ["origin", "destination"]
                                    nounitems: portal_cal_portal.selection
                                    selection_mode: 'single'
                                    size_hint_y: 0.8
                                StackLayout:
                                    size_hint_y: 0.1
                                    TextInput:
                                        id: portal_cal_stat_in
                                        hint_text: root.get_text(_("New stat name"))
                                        size_hint_x: 0.8
                                    ClosetButton:
                                        id: portal_cal_stat_add
                                        closet: root.closet
                                        size_hint_x: 0.2
                                        stringname: _('@add')
                                        symbolic: True
                                        fun: root.confirm
                                        args: [portal_cal_portal.selection[0], portal_cal_stat_in.text] if portal_cal_portal.selection else []
                    TabbedPanelItem:
                        id: char_cal
                        text: root.get_text(_('Character'))
                        StackLayout:
                            Label:
                                text: root.get_text(_("Pick a stat."))
                                size_hint_y: 0.1
                            StatListView:
                                id: char_cal_stat
                                charsheet: root.charsheet
                                selection_mode: 'single'
                                size_hint_y: 0.8
                            StackLayout:
                                size_hint_y: 0.1
                                TextInput:
                                    id: char_cal_stat_in
                                    hint_text: root.get_text(_("New stat name"))
                                    size_hint_x: 0.8
                                ClosetButton:
                                    id: char_cal_stat_add
                                    closet: root.closet
                                    size_hint_x: 0.2
                                    stringname: _("@add")
                                    symbolic: True
                                    fun: root.confirm
                                    args: [char_cal_stat_in.text]
        BoxLayout:
            size_hint_y: 0.05
            Button:
                text: root.get_text(_("Cancel"))
                on_release: root.dismiss()
            Button:
                text: root.get_text(_("Confirm"))
                on_release: root.confirm()
"""
    charsheet = ObjectProperty()
    character = AliasProperty(
        lambda self: self.charsheet.character,
        lambda self, v: None,
        bind=('charsheet',))
    closet = AliasProperty(
        lambda self: self.charsheet.character.closet,
        lambda self, v: None,
        bind=('charsheet',))
    get_text = AliasProperty(
        lambda self: self.charsheet.character.closet.get_text,
        lambda self, v: None,
        bind=('charsheet',))
    insertion_point = NumericProperty(0)

    def confirm(self):
        """The user pressed the button to corfirm adding something to the
        charsheet. Handle it.

        """
        csitskel = self.closet.skeleton[u"character_sheet_item_type"]
        if unicode(self.character) not in csitskel:
            csitskel[unicode(self.charsheet.character)] = {}
        # TODO change over to size_hint_y for every charsheet item
        r = self.new_bones()
        if r:
            self.charsheet.insert_bones(r)
            self.charsheet._trigger_repop()
            self.dismiss()

    def new_bones(self):
        """Return a tuple of bones for the new charsheet item.

        The first bone is always for character_sheet_item_type. The
        ones beyond that are specific to one type or another.

        """
        charname = unicode(self.charsheet.character)
        idx = self.insertion_point
        protobone = CharSheet.bonetype(
            character=charname,
            idx=idx,
            height=min(self.charsheet.height / 2,
                       self.charsheet.height - sum(
                           getattr(csitem, 'height') for csitem in
                           self.charsheet.csitems)))
        if self.ids.panel.current_tab == self.ids.calendars:
            tab = self.ids.calendars_panel
            if tab.current_tab == self.ids.place_cal:
                if len(self.ids.place_cal_place.selection) != 1:
                    return False
                if len(self.ids.place_cal_stat.selection) != 1:
                    return False
                placen = self.ids.place_cal_place.selection[0].text
                statn = self.ids.place_cal_stat.selection[0].text
                return (
                    protobone._replace(type="place_cal"),
                    CharSheet.bonetypes["place_cal"](
                        character=charname,
                        place=unicode(placen),
                        stat=unicode(statn),
                        idx=idx,
                        type='place_cal'))
            elif tab.current_tab == self.ids.portal_cal:
                if len(self.ids.portal_cal_portal.selection) != 1:
                    return
                if len(self.ids.portal_cal_portal.selection) != 1:
                    return
                portn = self.ids.portal_cal_portal.selection[0].text
                statn = self.ids.portal_cal_stat.selection[0].text
                return (
                    protobone._replace(type="portal_cal"),
                    CharSheet.bonetypes["portal_cal"](
                        character=charname,
                        portal=unicode(portn),
                        stat=unicode(statn),
                        idx=idx,
                        type='portal_cal'))
            elif tab.current_tab == self.ids.char_cal:
                if len(self.ids.char_cal_stat.selection) != 1:
                    return
                statn = self.ids.char_cal_stat.selection[0].text
                return (
                    protobone._replace(type="char_cal"),
                    CharSheet.bonetypes["char_cal"](
                        character=charname,
                        stat=unicode(statn),
                        idx=idx,
                        type='char_cal'))
            else:
                if len(self.ids.thing_cal_thing.selection) != 1:
                    return
                if len(self.ids.thing_cal_stat.selection) != 1:
                    return
                thingn = self.ids.thing_cal_thing.selection[0].text
                statn = self.ids.thing_cal_stat.selection[0].text
                return (
                    protobone._replace(type="thing_cal"),
                    CharSheet.bonetypes["thing_cal"](
                        character=charname,
                        thing=unicode(thingn),
                        stat=unicode(statn),
                        idx=idx,
                        type='thing_cal'))
        else:
            tab = self.ids.tables_panel
            if tab.current_tab == self.ids.place_tab:
                place_tab_places = [
                    CharSheet.bonetypes["place_tab_place"](
                        character=charname,
                        idx=idx,
                        place=unicode(nounitem.text),
                        type='place_tab')
                    for nounitem in self.ids.place_tab_place.selection]
                if len(place_tab_places) < 1:
                    return
                place_tab_stats = [
                    CharSheet.bonetypes["place_tab_stat"](
                        character=charname,
                        idx=idx,
                        place=unicode(statitem.text),
                        type='place_tab')
                    for statitem in self.ids.place_tab_stat.selection]
                if len(place_tab_stats) < 1:
                    return
                return (
                    protobone._replace(type="place_tab"),
                    place_tab_places,
                    place_tab_stats)
            elif tab.current_tab == self.ids.portal_tab:
                portal_tab_portals = [
                    CharSheet.bonetypes["portal_tab_portal"](
                        character=charname,
                        idx=idx,
                        portal=unicode(nounitem.text),
                        type='portal_tab')
                    for nounitem in self.ids.portal_tab_portal.selection]
                if len(portal_tab_portals) < 1:
                    return
                portal_tab_stats = [
                    CharSheet.bonetypes["portal_tab_stats"](
                        character=charname,
                        idx=idx,
                        stat=unicode(statitem.text),
                        type='portal_tab')
                    for statitem in self.ids.portal_tab_stat.selection]
                if len(portal_tab_stats) < 1:
                    return
                return (
                    protobone._replace(type="portal_tab"),
                    portal_tab_portals, portal_tab_stats)
            elif tab.current_tab == self.ids.char_tab:
                char_tab_stats = [
                    CharSheet.bonetypes["char_tab_stat"](
                        character=charname,
                        idx=idx,
                        stat=unicode(statitem.text),
                        type='char_tab')
                    for statitem in self.ids.char_tab_stat.selection]
                if len(char_tab_stats) < 1:
                    return
                return (
                    protobone._replace(type="char_tab"),
                    char_tab_stats)
            else:
                thing_tab_things = [
                    CharSheet.bonetypes["thing_tab_thing"](
                        character=charname,
                        idx=idx,
                        thing=unicode(nounitem.text),
                        type='thing_tab')
                    for nounitem in self.ids.thing_tab_thing.selection]
                if len(thing_tab_things) < 1:
                    return
                thing_tab_stats = [
                    CharSheet.bonetypes["thing_tab_stat"](
                        character=charname,
                        idx=idx,
                        stat=unicode(statitem.text),
                        type='thing_tab')
                    for statitem in self.ids.thing_tab_stat.selection]
                if len(thing_tab_stats) < 1:
                    return
                return (
                    protobone._replace(type="thing_tab"),
                    thing_tab_things,
                    thing_tab_stats)


class CharSheetItem(BoxLayout):
    """Container for either a Calendar or a Table.

    In either case, it has some buttons on the right for deleting it
    or moving it up or down, and some buttons on the bottom for adding
    a new one below or resizing.

    """
    csbone = ObjectProperty()
    content = ObjectProperty()
    sizer = ObjectProperty(None, allownone=True)
    adder = ObjectProperty(None, allownone=True)
    asbox = ObjectProperty(None, allownone=True)
    buttons = ListProperty()
    middle = ObjectProperty()
    item_type = StringProperty()
    item_kwargs = DictProperty()
    charsheet = ObjectProperty()
    mybone = ObjectProperty()

    i = AliasProperty(
        lambda self: self.csbone.idx if self.csbone else -1,
        lambda self, v: None,
        bind=('csbone',))
    item_class = AliasProperty(
        lambda self: self.get_item_class(),
        lambda self, v: None,
        bind=('item_type',))
<<<<<<< HEAD
=======
    widspec = ReferenceListProperty(item_class, item_kwargs)
>>>>>>> fed7da0e

    def __init__(self, **kwargs):
        self._trigger_set_bone = Clock.create_trigger(self.set_bone)
        kwargs['orientation'] = 'vertical'
        kwargs['size_hint_y'] = None
        super(CharSheetItem, self).__init__(**kwargs)
        self.finalize()

    def on_item_kwargs(self, *args):
        if not self.item_kwargs:
            return
        self.charsheet = self.item_kwargs['charsheet']
        if 'mybone' in self.item_kwargs:
            self.mybone = self.item_kwargs['mybone']

    def on_touch_down(self, touch):
        if self.sizer.collide_point(*touch.pos):
            touch.ud['sizer'] = self.sizer
            return True
        return super(CharSheetItem, self).on_touch_down(touch)

    def on_touch_move(self, touch):
        if not ('sizer' in touch.ud and touch.ud['sizer'] is self.sizer):
            return
        touch.push()
        b = touch.y - self.sizer.height / 2
        h = self.top - b
        self.y = b
        self.height = h
        touch.pop()

    def on_touch_up(self, touch):
        if 'sizer' in touch.ud:
            del touch.ud['sizer']

    def set_bone(self, *args):
        if self.csbone:
            self.charsheet.character.closet.set_bone(self.csbone)

    def finalize(self, *args):
        _ = lambda x: x
        closet = self.charsheet.character.closet
        if not (self.item_class and self.item_kwargs):
            Clock.schedule_once(self.finalize, 0)
            return
        self.middle = BoxLayout()
        self.item_kwargs['item_type'] = self.item_type
        self.content = self.item_class(**self.item_kwargs)
        self.buttonbox = BoxLayout(
            orientation='vertical',
            size_hint_x=0.2)
        self.buttons = [ClosetButton(
            closet=closet,
            symbolic=True,
            stringname=_('@del'),
            fun=self.charsheet.del_item,
            arg=self.i)]
        if self.i > 0:
            self.buttons.insert(0, ClosetButton(
                closet=closet,
                symbolic=True,
                stringname=_('@up'),
                fun=self.charsheet.move_it_up,
                arg=self.i,
                size_hint_y=0.1))
            if self.i+1 < len(self.charsheet.csitems):
                self.buttons.append(ClosetButton(
                    closet=closet,
                    symbolic=True,
                    stringname=_('@down'),
                    fun=self.charsheet.move_it_down,
                    arg=self.i,
                    size_hint_y=0.1))
        for button in self.buttons:
            self.buttonbox.add_widget(button)
        self.middle.add_widget(self.content)
        self.middle.add_widget(self.buttonbox)
        self.add_widget(self.middle)
        self.sizer = ClosetButton(
            closet=self.charsheet.character.closet,
            symbolic=True,
            stringname=_('@ud'),
            size_hint_x=0.2)
        self.adder = ClosetButton(
            closet=self.charsheet.character.closet,
            symbolic=True,
            stringname=_('@add'),
            fun=self.charsheet.add_item,
            arg=self.i+1,
            size_hint_x=0.8)
        self.asbox = BoxLayout(
            size_hint_y=None,
            height=40)
        self.asbox.add_widget(self.sizer)
        self.asbox.add_widget(self.adder)
        self.add_widget(self.asbox)
        self.height = self.csbone.height
        self.content.height = self.buttonbox.height = (
            self.height - self.asbox.height)
        self.charsheet.i2wid[self.i] = self


class CharSheet(StackLayout):
    """A display of some or all of the information making up a Character.

    CharSheet contains a ListView of CharSheetItems.

    """
    __metaclass__ = LiSEWidgetMetaclass
    demands = ["character"]

    def _calendar_decl(
            table_name, col_x, typ, foreign_key=(None, None)):
        """Generate a tuple to describe one of the database tables that the
        Calendar widget uses.

        The form of the tuple is that used by LiSE.orm.SaveableMetaclass

        """
        csitem_type_table_d[typ].add(table_name)
        r = (
            table_name,
            {"columns":
             {"character": "TEXT NOT NULL",
              "idx": "INTEGER NOT NULL",
              col_x: "TEXT NOT NULL",
              "stat": "TEXT NOT NULL",
              "type": "TEXT DEFAULT {}".format(typ)},
             "primary_key":
             ("character", "idx"),
             "foreign_keys":
             {"character, idx, type":
              ("character_sheet_item_type", "character, idx, type")},
             "checks": ["type='{}'".format(typ)]})
        if None not in foreign_key:
            (foreign_key_tab, foreign_key_key) = foreign_key
            r[1]["foreign_keys"].update(
                {"character, {}".format(col_x):
                 (foreign_key_tab, "character, {}".format(foreign_key_key))})
        return r

    def _table_decl(
            table_name, final_pkey, typ, foreign_key=(None, None)):
        """Generate a tuple to describe one of CharSheet's database tables.

        The form of the tuple is that used by
        LiSE.orm.SaveableMetaclass

        """
        csitem_type_table_d[typ].add(table_name)
        r = (
            table_name,
            {"columns":
             {"character": "TEXT NOT NULL",
              "observer": "TEXT NOT NULL",
              "idx": "INTEGER NOT NULL",
              final_pkey: "TEXT NOT NULL",
              "type": "TEXT NOT NULL DEFAULT {}".format(typ)},
             "primary_key":
             ("character", "idx", final_pkey),
             "foreign_keys":
             {"character, idx, type":
              ("character_sheet_item_type", "character, idx, type")},
             "checks": ["type='{}'".format(typ)]})
        if None not in foreign_key:
            (foreign_key_tab, foreign_key_key) = foreign_key
            r[1]["foreign_keys"].update(
                {"character, {}".format(final_pkey):
                 (foreign_key_tab, "character, {}".format(foreign_key_key))})
        return r

    tables = [
        ("character_sheet_item_type",
         {"columns":
          {"character": "TEXT NOT NULL",
           "observer": "TEXT NOT NULL",
           "idx": "INTEGER NOT NULL",
           "type": "TEXT NOT NULL",
           "height": "INTEGER NOT NULL"},
          "primary_key":
          ("character", "idx"),
          "checks":
          ["type IN ({})".format(
              ", ".join(
                  ["'{}'".format(typ)
                   for typ in SHEET_ITEM_TYPES]))]}),
        _table_decl(
            "thing_tab_thing",
            "thing",
            "thing_tab",
            foreign_key=("thing", "name")),
        _table_decl(
            "thing_tab_stat",
            "stat",
            "thing_tab"),
        _table_decl(
            "place_tab_place",
            "place",
            "place_tab",
            foreign_key=("place", "place")),
        _table_decl(
            "place_tab_stat",
            "stat",
            "place_tab"),
        _table_decl(
            "portal_tab_portal",
            "portal",
            "portal_tab",
            foreign_key=("portal", "name")),
        _table_decl(
            "portal_tab_stat",
            "stat",
            "portal_tab"),
        _table_decl(
            "char_tab_stat",
            "stat",
            "char_tab"),
        _calendar_decl(
            "thing_cal",
            "thing",
            "thing_cal",
            foreign_key=("thing", "name")),
        _calendar_decl(
            "place_cal",
            "place",
            "place_cal",
            foreign_key=("place", "place")),
        _calendar_decl(
            "portal_cal",
            "portal",
            "portal_cal",
            foreign_key=("portal", "name")),
        ("char_cal",
         {"columns":
          {"character": "TEXT NOT NULL",
           "idx": "INTEGER NOT NULL",
           "stat": "TEXT NOT NULL",
           "type": "TEXT DEFAULT 'char_cal'",
           "height": "INTEGER NOT NULL DEFAULT 100"},
          "primary_key":
          ("character", "idx"),
          "foreign_keys":
          {"character, idx, type":
           ("character_sheet_item_type", "character, idx, type")},
          "checks": ["type='char_cal'",
                     "height>=50"]})]
    character = ObjectProperty()
    """The character this sheet is about."""
    observer = ObjectProperty()
    """The character whose view on this one we'll show.

    Defaults to Omniscient, a character with no distinguishing
    characteristics save knowing everything about everything with
    perfect accuracy.

    """
    facade = ObjectProperty()
    """The facade from which I will get all the information I'll display.

    It will in turn get the information from the character, though it
    may be distorted.

    """
    csitems = ListProperty([])
    """Bones from character_sheet_item_type"""
    i2wid = DictProperty()
    view = ObjectProperty()

    def __init__(self, **kwargs):
        self._trigger_repop = Clock.create_trigger(self.repop)
        kwargs['size_hint'] = (1, None)
        super(CharSheet, self).__init__(**kwargs)
        sv = ScrollView(
            do_scroll_x=False,
            pos=self.pos,
            size=self.size)
        self.bind(pos=sv.setter('pos'),
                  size=sv.setter('size'))
        self.add_widget(sv)
        self.view = StackLayout()
        sv.add_widget(self.view)
        self.repop()

    def on_character(self, *args):
        if not self.observer:
            self.observer = self.character.closet.character_d['Omniscient']
        self.facade = self.character.get_facade(self.observer)
        self.finalize()

    def add_item(self, i):
        self.parent.handle_adbut(self, i)

    def del_item(self, i):
        pass

    def finalize(self, *args):
        """If I do not yet contain any items, show a button to add
        one. Otherwise, fill myself with the widgets for the items."""
        closet = self.character.closet
        obsrvr = unicode(self.observer)
        char = unicode(self.character)
        skel = closet.skeleton[u'character_sheet_item_type']
        if obsrvr not in skel:
            skel[obsrvr] = {}
        if char not in skel[obsrvr]:
            skel[obsrvr][char] = {}
        myskel = skel[obsrvr][char]
        myskel.register_set_listener(self._trigger_repop)
        myskel.register_del_listener(self._trigger_repop)
        closet.register_time_listener(self._trigger_repop)
        self.repop()
        self.add_widget(ClosetButton(
            closet=closet,
            symbolic=True,
            stringname=_("@add"),
            fun=self.add_item,
            arg=0,
            size_hint_y=None,
            height=50))

    def bone2widspec(self, bone):
        if bone is None:
            return {'csbone': bone,
                    'item_class': Widget,
                    'item_kwargs': {}}
        if bone.type == 'thing_tab':
            headers = ["thing"]
            fieldnames = ["name"]
            stats = []
            for subbone in self.iter_tab_i_bones("thing_tab_stat", bone.idx):
                if subbone.stat == "location":
                    headers.append("location")
                    fieldnames.append("location")
                else:
                    stats.append(subbone.stat)
            return {
                'csbone': bone,
                'item_type': 'thing_tab',
                'item_kwargs': {
                    'charsheet': self,
                    'headers': fieldnames,
                    'fieldnames': fieldnames,
                    'items': [
                        self.character.get_thing(subsubbone.thing)
                        for subsubbone in self.iter_tab_i_bones(
                            "thing_tab_thing", bone.idx)]}}
        elif bone.type == 'place_tab':
            return {
                'csbone': bone,
                'item_type': 'place_tab',
                'item_kwargs': {
                    'charsheet': self,
                    'headers': ['place'],
                    'fieldnames': ['name'],
                    'items': [
                        self.character.get_place(subbone.place)
                        for subbone in self.iter_tab_i_bones(
                            "thing_tab_thing", bone.idx)]}}
        elif bone.type == 'portal_tab':
            headers = ["portal"]
            fieldnames = ["name"]
            stats = []
            for subbone in self.iter_tab_i_bones("portal_tab_stat", bone.idx):
                if subbone.stat in ("origin", "destination"):
                    headers.append(subbone.stat)
                    fieldnames.append(subbone.stat)
                else:
                    stats.append(subbone.stat)
            return {
                'csbone': bone,
                'item_type': 'portal_tab',
                'item_kwargs': {
                    'charsheet': self,
                    'headers': headers,
                    'fieldnames': fieldnames,
                    'stats': stats,
                    'items': [
                        self.character.get_portal(subbone.portal)
                        for subbone in self.iter_tab_i_bones(
                            "portal_tab_portal", bone.idx)]}}
        elif bone.type in CALENDAR_TYPES:
            keyns = {
                'thing_cal': ("thing", "stat"),
                'place_cal': ("place", "stat"),
                'portal_cal': ("portal", "stat"),
                'char_cal': ("stat",)
            }[bone.type]
            subbone = self.character.closet.skeleton[bone.type][
                unicode(self.character)][bone.idx]
            return {
                'csbone': bone,
                'item_type': bone.type,
                'item_kwargs': {
                    'charsheet': self,
                    'boneatt': keyns[-1],
                    'key': getattr(subbone, keyns[0]),
                    'stat': getattr(subbone, keyns[1]),
                    'mybone': subbone}}
        else:
            raise ValueError("Unknown CharSheet item type: {}".format(
                bone.type))

    def repop(self, *args):
        if not self.character:
            Clock.schedule_once(self.repop, 0)
            return
        Logger.debug("CharSheet: about to repopulate")
        myskel = self.character.closet.skeleton[
            u'character_sheet_item_type'][
            unicode(self.observer)][
            unicode(self.character)]
        # This used to be a ListView. It may yet be again. I changed
        # it to make the debugger easier to use.
        self.csitems = []
        for bone in myskel.iterbones():
            widspec = self.bone2widspec(bone)
            wid = CharSheetItem(**widspec)
            self.csitems.append(wid)
        self.view.clear_widgets()
        for item in self.csitems:
            self.view.add_widget(item)
        if len(self.csitems) == 0:
            self.view.add_widget(ClosetButton(
                closet=self.character.closet,
                symbolic=True,
                stringname=_("@add"),
                fun=self.add_item,
                arg=0,
                size_hint_y=None,
                height=50,
                top=self.top))

    def iter_tab_i_bones(self, tab, i):
        for bone in self.facade.closet.skeleton[tab][
                unicode(self.character)][i].iterbones():
            yield bone

    def on_touch_down(self, touch):
        """If one of my children catches the touch, nobody else ought to, so
        return True in that case.

        """
        for child in self.children:
            if child.on_touch_down(touch):
                touch.ud['charsheet'] = self
                return True

    # I think "dispatch" actually has some special meaning
    def on_touch_move(self, touch):
        """Dispatch this touch to all my children."""
        for child in self.children:
            child.on_touch_move(touch)

    def on_touch_up(self, touch):
        """Dispatch this touch to all my children."""
        for child in self.children:
            child.on_touch_up(touch)

    def _localbones(self):
        closet = self.character.closet
        r = {}
        for tab in self.tablenames:
            r[tab] = list(closet.skeleton[tab][
                unicode(self.observer)][
                unicode(self.character)])
        return r

    def _writebones(self, bone_d):
        closet = self.character.closet
        for bone_l in bone_d.itervalues():
            for old_bone in bone_l:
                # correct the idx
                new_bone = old_bone._replace(idx=bone_l.index(old_bone))
                closet.del_bone(old_bone)
                closet.set_bone(new_bone)

    def insert_bones(self, bones):
        """Move extant items downward to make room for each new bone as
        needed. Then set as normal.

        """
        # For now, this works by making a local copy of the whole
        # charsheet, modifying that, and clobbering the original. This
        # causes more disk activity than necessary. Probably not much
        # disk activity in the absolute.
        localbones = self._localbones()
        for bone in bones:
            localbones[bone._name].insert(bone.idx, bone)
        self._writebones(localbones)

    def move_items(self, begin, end, n):
        """Move items ``begin`` through ``end`` forward``n`` places.

        ``n`` may be negative.

        """
        if begin == end:
            self.move_item(begin, n)
            return
        if n == 0:
            return
        localbones = self._localbones()
        for tab in self.tablenames:
            mobile_bones = localbones[tab][begin:end]
            del localbones[tab][begin:end]
            new_beginning = begin + n
            localbones[tab][new_beginning:new_beginning] = mobile_bones
        self._writebones(localbones)
        self._trigger_repop()

    def move_item(self, i, n):
        """Get item at index ``i``, and move it ``n`` places forward.

        ``n`` may be negative.

        """
        if n == 0:
            return
        localbones = self._localbones()
        for tab in self.tablenames:
            bone = localbones[tab][i]
            del localbones[tab][i]
            localbones[tab].insert(
                i+n,
                bone._replace(idx=i+n))
        self._writebones(localbones)
        self._trigger_repop()

    def move_it_up(self, i, n):
        self.move_item(i, -n)

    def move_it_down(self, i, n):
        self.move_item(i, n)<|MERGE_RESOLUTION|>--- conflicted
+++ resolved
@@ -19,12 +19,8 @@
     OptionProperty,
     AliasProperty,
     ListProperty,
-<<<<<<< HEAD
-    ObjectProperty
-=======
     ObjectProperty,
     ReferenceListProperty
->>>>>>> fed7da0e
 )
 from kivy.uix.boxlayout import BoxLayout
 from kivy.uix.listview import ListView, SelectableView
@@ -219,11 +215,7 @@
 
 class CharSheetAdder(ModalView):
     """A dialog in which you pick something to add to the CharSheet."""
-<<<<<<< HEAD
-    __metaclass__ = LiSEWidgetMetaclass
-=======
     __metaclass__ = SaveableWidgetMetaclass
->>>>>>> fed7da0e
     kv = """
 <CharSheetAdder>:
     StackLayout:
@@ -748,10 +740,7 @@
         lambda self: self.get_item_class(),
         lambda self, v: None,
         bind=('item_type',))
-<<<<<<< HEAD
-=======
     widspec = ReferenceListProperty(item_class, item_kwargs)
->>>>>>> fed7da0e
 
     def __init__(self, **kwargs):
         self._trigger_set_bone = Clock.create_trigger(self.set_bone)
@@ -860,7 +849,7 @@
     CharSheet contains a ListView of CharSheetItems.
 
     """
-    __metaclass__ = LiSEWidgetMetaclass
+    __metaclass__ = SaveableWidgetMetaclass
     demands = ["character"]
 
     def _calendar_decl(
