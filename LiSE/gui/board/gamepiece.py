--- conflicted
+++ resolved
@@ -38,19 +38,8 @@
 
 
 class GamePiece(ImgStack):
-<<<<<<< HEAD
-    __metaclass__ = LiSEWidgetMetaclass
-    kv = """
-<GamePiece>:
-    imgs: list(self.closet.iter_graphic_imgs(self.graphic_name))\
-    if self.closet and self.graphic_name else []
-    offset_x: self.graphic_bone.offset_x if self.graphic_bone else 0
-    offset_y: self.graphic_bone.offset_y if self.graphic_bone else 0
-    """
-=======
     """A saveable ImgStack with optional offsets of its own."""
     __metaclass__ = SaveableWidgetMetaclass
->>>>>>> 7cb198d6
     tables = [
         ("graphic", {
             "columns": {
