# This file is part of LiSE, a framework for life simulation games.
# Copyright (c) 2013 Zachary Spector,  zacharyspector@gmail.com
<<<<<<< HEAD
from math import pi, sqrt
from re import match, compile, findall
=======
from math import sqrt, hypot, atan, pi, sin, cos
from re import match, findall
>>>>>>> 5908d039


"""Common utility functions and data structures.

The most important are Skeleton, a mapping used to store and maintain
all game data; and SaveableMetaclass, which generates
SQL from metadata declared as class atttributes.

"""

### Constants

SHEET_ITEM_TYPES = [
    'thing_tab',
    'place_tab',
    'portal_tab',
    'char_tab',
    'thing_cal',
    'place_cal',
    'portal_cal',
    'char_cal']
"""Type codes for CharSheetItems, those things that go in character
sheets so that the character sheets actually show something"""


TABLE_TYPES = [
    'thing_tab',
    'place_tab',
    'portal_tab',
    'char_tab']
"""Those SHEET_ITEM_TYPES that represent tables"""


CALENDAR_TYPES = [
    'thing_cal',
    'place_cal',
    'portal_cal',
    'char_cal']
"""Those SHEET_ITEM_TYPES that represent calendars"""

unicode2pytype = {
    'bool': bool,
    'boolean': bool,
    'int': int,
    'integer': int,
    'float': float,
    'str': unicode,
    'unicode': unicode,
    'text': unicode}
"""Map the names of types to their types"""

pytype2unicode = {
    bool: 'bool',
    int: 'int',
    float: 'float',
    unicode: 'unicode',
    str: 'unicode'}
"""Map types to the names I'll use for them in the database"""

ninety = pi / 2
"""pi / 2"""

fortyfive = pi / 4
"""pi / 4"""

phi = (1.0 + sqrt(5))/2.0
"""The golden ratio."""

### End constants
### Begin functions


def passthru(_):
    """A function that returns its input. Defined here for convenient
    import into lise.kv"""
    return _


def upbranch(closet, bones, branch, tick):
    """Yield copies of the bones with their branch changed, but only if
    the bone's tick is >= the given."""
    started = False
    first = None
    for bone in bones:
        if bone.tick >= tick:
            started = True
            yield bone._replace(branch=branch)
        if not started:
            assert(bone.tick < tick)
            first = bone
    if first is not None:
        yield first._replace(
            branch=branch, tick=tick)


def selectif(skel, key):
    """With key==None, yield all values in skel. Otherwise yield only
    skel[key]."""
    if key is None:
        for sk in skel.itervalues():
            yield sk
    else:
        try:
            yield skel[key]
        except (KeyError, IndexError):
            return

### End functions


class TimestreamException(Exception):
    """Used for time travel related errors that are nothing to do with
continuity."""
    pass


class TimeParadox(Exception):
    """I tried to record some fact at some time, and in so doing,
    contradicted the historical record."""
    pass


class JourneyException(Exception):
    """There was a problem with pathfinding."""
    pass


class KnowledgeException(Exception):
    """I tried to access some information that I was not permitted access to.

    Should be treated like KeyError most of the time. For the purposes
    of the simulation, not having information is the same as
    information not existing. But there may be circumstances where
    they differ for programming purposes.

    """
    pass


class ListItemIterator:
    """Iterate over a list in a way that resembles dict.iteritems()"""
    def __init__(self, l):
        """Initialize for list l"""
        self.l = l
        self.l_iter = iter(l)
        self.i = 0

    def __iter__(self):
        """I'm an iterator"""
        return self

    def __len__(self):
        """Provide the length of the underlying list."""
        return len(self.l)

    def __next__(self):
        """Return a tuple of the current index and its item in the list"""
        it = next(self.l_iter)
        i = self.i
        self.i += 1
        return (i, it)

    def next(self):
        """Return a tuple of the current index and its item in the list"""
        return self.__next__()


class Fabulator(object):
    """Construct objects (or call functions, as you please) as described
    by strings loaded in from the database.

    This doesn't use exec(). You need to supply the functions when you
    construct the Fabulator.

    """
    def __init__(self, fabs):
        """Supply a dictionary full of callables, keyed by the names you want
        to use for them.

        """
        self.fabbers = fabs

    def __call__(self, s):
        """Parse the string into something I can make a callable from. Then
        make it, using the classes in self.fabbers.

        """
        def _call_recursively(inner, outer):
            fun = self.fabbers[outer]
            # pretty sure parentheses are meaningless inside []
            m = findall("(.+)\((.+)\)[,)] *", inner)
            if len(m) == 0:
                return fun(*inner.split(",").strip(" "))
            elif len(m) == 1:
                (infun, inarg) = m[0]
                infun = self.fabbers[infun]
                inargs = inarg.split(",").strip(" ")
                return fun(infun(*inargs))
            else:
                # This doesn't allow any mixing of function-call arguments
                # with text arguments at the same level. Not optimal.
                return fun(*[self._call_recursively(infun, inarg)
                             for (infun, inarg) in m])
        (outer, inner) = match("(.+)\((.+)\)", s).groups()
        return _call_recursively(outer, inner)


class HandleHandler(object):
    def mk_handles(self, *names):
        for name in names:
            self.mk_handle(name)

    def mk_handle(self, name):
        def register_listener(llist, listener):
            if listener not in llist:
                llist.append(listener)

        def registrar(llist):
            return lambda listener: register_listener(llist, listener)

        def unregister_listener(llist, listener):
            while listener in llist:
                llist.remove(listener)

        def unregistrar(llist):
            return lambda listener: unregister_listener(llist, listener)

        llist = []
        setattr(self, '{}_listeners'.format(name), llist)
        setattr(self, 'register_{}_listener'.format(name),
                registrar(llist))
        setattr(self, 'unregister_{}_listener'.format(name),
                unregistrar(llist))<|MERGE_RESOLUTION|>--- conflicted
+++ resolved
@@ -1,12 +1,7 @@
 # This file is part of LiSE, a framework for life simulation games.
 # Copyright (c) 2013 Zachary Spector,  zacharyspector@gmail.com
-<<<<<<< HEAD
-from math import pi, sqrt
-from re import match, compile, findall
-=======
 from math import sqrt, hypot, atan, pi, sin, cos
 from re import match, findall
->>>>>>> 5908d039
 
 
 """Common utility functions and data structures.
