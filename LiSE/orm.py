# coding: utf-8
# This file is part of LiSE, a framework for life simulation games.
# Copyright (c) 2013 Zachary Spector,  zacharyspector@gmail.com
"""An object-relational mapper optimized for time travel.

Contains ``Closet``, a caching object-relational mapper with
support for time-travelling objects; the support class ``Bone``, a
named tuple that generates SQL and can be packed into an array;
``Skeleton``, the map used by ``Closet``; and various metamagic in
support.

"""
from operator import itemgetter
from array import array
import struct
import os
from os.path import sep
from re import match
import sqlite3
from collections import (
    defaultdict,
    MutableMapping,
)
# future imports
Board = None
Spot = None
Pawn = None
CharSheet = None
Menu = None
Img = None
GamePiece = None
Atlas = None
Logger = None
Character = None
Place = None
Portal = None
Thing = None
Timestream = None
Implicator = None
from LiSE.util import (
    ListItemIterator,
    TimestreamException,
    unicode2pytype,
    pytype2unicode
)
from LiSE import __path__
from kivy.logger import Logger


class BoneMetaclass(type):
    """Metaclass for the creation of :class:`Bone` and its subclasses.

    Mostly this is a reimplementation of ``namedtuple`` from the
    ``collections`` module. However, :class:`Bone` subclasses also get
    type information for their fields. This uses the type information
    to make methods to pack and unpack the subclass in an array, as
    well as perform type checking.

    """
    tabbone = {}
    """Map the name of each bone type (incidentally, also the name of its
    table) to the bone type itself."""
    packed_str_len = 128
    """When packing a string field of a bone into an array, how long
    should the string be made? It will be padded or truncated as
    needed."""

    def __new__(metaclass, clas, parents, attrs):
        """Create a new Bone class, based on the field declarations in the
        attribute _field_decls.

        _field_decls is a list of triples. In the triples, the first
        value is the field name, the second is its type (a type
        object), and the third is the default value.

        Regardless of the type of a field, all fields may be set to
        None. This is to make Bones usable in queries, which would be
        pretty pointless if you could not leave the data unspecified.

        """
        def __new__(_cls, *args, **kwargs):
            """Create new instance of {}""".format(clas)
            if len(args) == len(_cls._fields):
                return tuple.__new__(_cls, args)
            elif len(args) > 0:
                raise ValueError("Wrong number of values")
            values = []
            for fieldn in _cls._fields:
                if fieldn in kwargs:
                    if type(kwargs[fieldn]) not in (
                            _cls._types[fieldn], type(None)):
                        kwargs[fieldn] = _cls._types[fieldn](kwargs[fieldn])
                    values.append(kwargs[fieldn])
                else:
                    values.append(_cls._defaults[fieldn])
            r = tuple.__new__(_cls, tuple(values))
            return r

        @classmethod
        def getfmt(cls):
            """Return the format code for my struct"""
            return cls.structtyp.format

        @classmethod
        def getbytelen(cls):
            """Return the size (in bytes) of my struct"""
            return cls.structtyp.size

        @classmethod
        def _make(cls, iterable):
            """Make a new {} object from a sequence or iterable""".format(
                clas)
            return tuple.__new__(cls, iterable)

        @property
        def packed(self):
            """Return a string of data packed according to self.format."""
            args = []
            for datum in self:
                if isinstance(datum, unicode):
                    args.append(str(datum))
                else:
                    args.append(datum)
            return self.structtyp.pack(*args)

        def _pack_into(self, arr, i):
            """Put myself into logical position i of array arr.

            Actual position is determined by multiplying i by my
            record length.

            """
            size = self.structtyp.size
            pos = i * size
            args = [arr, pos]
            for field in self._fields:
                datum = getattr(self, field)
                assert(datum is not None)
                if isinstance(datum, unicode):
                    arg = str(datum)
                    assert(arg[0] != '\x00')
                    args.append(arg)
                else:
                    args.append(datum)
            self.structtyp.pack_into(*args)
            assert(self.packed in args[0].tostring())

        def denull(self):
            """Return a copy of myself with the nulls stripped out of
            the strings.

            """
            denulled = {}
            for field in self._fields:
                if isinstance(getattr(self, field), str):
                    denulled[field] = unicode(
                        getattr(self, field)).strip('\x00')
                    if denulled[field] == '':
                        denulled[field] = None
            return self._replace(**denulled)

        @classmethod
        def _null(cls):
            """Return an instance of {} with all fields set to
            None.""".format(cls.__name__)
            aargh = [None] * len(cls._fields)
            return cls(*aargh)

        @classmethod
        def _unpack(cls, data):
            """Return a new instance of {} with data from
            the buffer given.""".format(cls)
            return cls(*cls.structtyp.unpack(data)).denull()

        @classmethod
        def _unpack_from(cls, i, arr):
            """Return a new instance of {} using the data at the logical
            position ``i`` in array ``arr``.

            i will be multiplied by my record length before unpacking.

            """
            bytelen = cls.structtyp.size
            pos = i * bytelen
            data = cls.structtyp.unpack_from(arr, pos)
            return cls(*data).denull()

        def __repr__(self):
            """Return a nicely formatted representation string"""
            return "{}({})".format(clas, ", ".join(
                ["{}={}".format(field, getattr(self, field))
                 for field in self._fields]))

        def _replace(self, **kwds):
            """Return a new {} object replacing specified fields with new
            values""".format(clas)
            result = self._make(map(kwds.pop, self._fields, self))
            if kwds:
                raise ValueError("Got unexpected field names: {}".format(
                    kwds.keys()))
            return result

        def _mksqlins(self):
            """Return an SQL command that inserts a record of me."""
            return "INSERT INTO {} ({}) VALUES ({});".format(
                self._name, ", ".join(f for f in self._fields if
                                      getattr(self, f) is not None),
                ", ".join("?" for f in self._fields
                          if getattr(self, f) is not None))

        def _mksqldel(self):
            """Return an SQL command that deletes my record."""
            if hasattr(self, 'keynames'):
                kns = self.keynames
            else:
                kns = self._fields
            return "DELETE FROM {} WHERE {};".format(
                self._name,
                " AND ".join("{}={}".format(kn, "?")
                             for kn in kns))

        def __getnewargs__(self):
            """Return self as a plain tuple. Used by copy and pickle."""
            return tuple(self)

        atts = {"__new__": __new__,
                "_make": _make,
                "__repr__": __repr__,
                "_replace": _replace,
                "__getnewargs__": __getnewargs__,
                "_fields": [],
                "_types": {},
                "_defaults": {},
                "_name": clas,
                "_null": _null,
                "getfmt": getfmt,
                "getbytelen": getbytelen,
                "packed": packed,
                "sql_ins": property(_mksqlins),
                "sql_del": property(_mksqldel),
                "_unpack": _unpack,
                "_unpack_from": _unpack_from,
                "_pack_into": _pack_into,
                "denull": denull}
        atts.update(attrs)
        if '_no_fmt' not in atts:
            # Nearly every bone type is going to have a Struct
            # instance. To make that instance, put together a string
            # with a format code.
            fmt = bytearray('@')
            """I'll be a ``str`` soon"""
            for (field_name, field_type, default) in atts["_field_decls"]:
                if field_type in (unicode, str):
                    fmt.extend('{}s'.format(BoneMetaclass.packed_str_len))
                elif field_type is int:
                    fmt.append('l')
                elif field_type is float:
                    fmt.append('d')
                elif field_type is bool:
                    fmt.append('b')
                else:
                    raise TypeError(
                        "Trying to make a format string; "
                        "don't understand the type "
                        "{}".format(field_type))
            atts["structtyp"] = struct.Struct(str(fmt))
            atts["format"] = atts["structtyp"].format
            atts["size"] = atts["structtyp"].size

        i = 0
        for (field_name, field_type, default) in atts["_field_decls"]:
            atts["_fields"].append(field_name)
            atts[field_name] = property(
                itemgetter(i),
                doc="Alias for field number {}".format(i))
            atts["_types"][field_name] = field_type
            atts["_defaults"][field_name] = default
            i += 1
        r = type.__new__(metaclass, clas, parents, atts)
        BoneMetaclass.tabbone[clas] = r
        return r


class Bone(tuple):
    """A named tuple with type information. It can generate SQL of itself
    and pack itself into an array.

    :class:`Bone` is meant to represent records in a database,
    including all the restrictions that come with the database
    schema. It is used to cache these records, speeding up access.

    Each subclass of :class:`Bone` has its own fields, each with a
    particular type. These are declared in the class attribute
    ``_field_decls``, a list of triples, each containing a field name,
    its type, and its default value.

    Instances of :class:`Bone` may be constructed with keyword
    arguments. All, some, or none of the fields may be filled this
    way; those whose names are not used as keywords will be set to
    their default value. Setting a keyword argument to ``None``,
    explicitly, will always result in ``None`` occupying that field.

    To pack a :class:`Bone` into an array, use
    :method:`_pack_into`. This calls the relevant :module:`struct`
    method, supplying a format string appropriate to the field types
    specified at class creation. Retrieve the :class:`Bone` later
    using :method:`unpack_from`.

    :class:`Bone` should not be instantiated directly. Subclass it
    instead. For convenience, the class method :method:`subclass` will
    return an appropriate subclass. :method:`structless_subclass` will
    do the same, but the subclass will not be packable into arrays.

    """
    __metaclass__ = BoneMetaclass
    _field_decls = []
    """Tuples describing the fields I have. Used by BoneMetaclass."""

    def __init__(self, *args, **kwargs):
        """Refuse to initialize :class:`Bone` directly.

        Please use the class method :method:`subclass` (or
        :method:`structless_subclass` for weird data) to make your
        own.

        """
        if self.__class__ is Bone:
            raise NotImplementedError("Bone is an abstract class.")
        super(Bone, self).__init__(*args, **kwargs)

    @classmethod
    def subclass(cls, name, decls):
        """Return a subclass of :class:`Bone` named ``name`` with field
        declarations ``decls``.

        Field declarations look like:

        ``(field_name, field_type, default)``

        field_name is a string; it will be the name of a property of the class.

        field_type is a type object. It should be one of the types
        supported by the :module:`struct` module, or you will get
        errors. You can still use ``structless_subclass`` if you need
        weird types; you just won't be able to keep your bones in
        arrays.

        ``default`` is the default value of the field, for when you
        construct a bone with keyword arguments that do not include
        this field.

        """
        d = {"_field_decls": decls}
        return type(name, (cls,), d)

    @classmethod
    def structless_subclass(cls, name, decls):
        """Return a subclass of :class:`Bone` named ``name`` with field
        declarations ``decls``. This subclass will not be packable
        into arrays.

        Field declarations look like:

        ``(field_name, field_type, default)``

        field_name is a string; it will be the name of a property of the class.

        field_type is a type object. The values of this field must
        match it, except that any field may be ``None``.

        ``default`` is the default value of the field, for when you
        construct a bone with keyword arguments that do not include
        this field.

        """
        d = {"_field_decls": decls,
             "_no_fmt": True}
        return type(name, (cls,), d)


class PlaceBone(Bone):
    """A Bone for Places, which have no actual database records, but are
    created implicitly whenever something is in them or links to
    them.

    """
    _field_decls = [("host", unicode, None), ("place", unicode, None),
                    ("branch", int, 0), ("tick", int, 0)]


class Skeleton(MutableMapping):
    """A tree structure full of :class:`Bone`. Used to cache the database.

    Skeleton is used to store a cache of some or all of the LiSE database. It
    does not, itself, synchronize with the database--Closet and
    SaveableMetaclass handle that--but it supports union and difference
    operations, as though it were a set. This makes it easy to decide which
    records to save.

    Nearly everything in LiSE keeps its data in a single, enormous Skeleton,
    which itself is kept in an instance of Closet. Whenever you want a LiSE
    object, you should get it by calling some appropriate method in the
    single instance of Closet used by that instance of LiSE. The method will
    require keys for arguments--these are the same keys you would use to look
    up a record in one of the tables that the object refers to. The object
    you get this way will not really contain any data apart from the key and
    the Closet--whenever it needs to know something, it will ask Closet about
    it, and Closet will look up the answer in Skeleton, first loading it in
    from disc if necessary.

    Apart from simplifying the process of saving, this approach also makes
    LiSE's time travel work. The keys that identify LiSE objects are only
    partial keys--they do not specify time. Every record in the database and
    the Skeleton is also keyed by the time at which that record was
    written--not "real" time, but simulated time, measured in ticks that
    represent the smallest significant time-span in your simulation. They are
    also keyed with a branch number, indicating which of several alternate
    histories the record is about. When you refer to properties of a LiSE
    object, you get data from only one branch of one tick--the most recent
    data with respect to the time the simulation is at, in the branch the
    simulation is at, but ignoring any data whose tick is later than the tick
    the simulation is at. The simulation's "present" branch and tick are
    attributes of its Closet. The user may set them arbitrarily, and thereby
    travel through time.

    The "leaves" at the lowest level of a Skeleton are instances of some
    subclass of :class:`Bone`. The API for :class:`Bone` is made to resemble
    an ordinary Python object with properties full of data, with type
    checking. Treat it that way; the only caveat is that any
    :class:`Skeleton` with any type of :class:`Bone` in its values cannot
    hold any other type. This helps with data integrity, as the corresponding
    table in the database has that :class:`Bone`'s fields and none other. It
    also allows for optimization using :module:`array` and
    :module:`struct`. See the documentation of :class:`Bone` for details.

    Iteration over a :class:`Skeleton` is a bit unusual. The usual iterators
    over mappings are available, but they will proceed in ascending order of
    the keys if, and only if, the keys are integers. Otherwise they are in
    the same order as a dictionary. :class:`Skeleton` also provides the
    special generator method :method:`iterbones`, which performs a
    depth-first traversal, yielding only the :class:`Bone`s.

    Several methods are made purely for the convenience of time travel,
    particularly :method:`value_during`, which assumes that the keys are
    ticks, and returns the :class:`Bone` of the latest tick less than or
    equal to the present tick.

    There is a primitive event handling infrastructure built into
    :class:`Skeleton`. Functions in the list :attribute:`listeners` will be
    called with the :class:`Skeleton` object, the key, and the value of each
    assignment to the :class:`Skeleton`, or to any other :class:`Skeleton`
    contained by that one, however indirectly. Likewise with each deletion,
    though in that case, the value is not supplied. This feature exists for
    the convenience of the user interface code.

    """
    def __init__(self, content=None, name="", parent=None):
        """Technically all of the arguments are optional but you should really
        specify them whenever it's reasonably sensible to do
        so. ``content`` is a mapping to crib from, ``parent`` is who to
        propagate events to, and ``name`` is mostly for printing.

        """
        self.content = {}
        """My content might not turn out to be dict-type at all, but since my
        API resembles that of dict, use one of those by default."""
        self._set_listeners = []
        """Functions to call when something in me is set to a value, either in
        my content, or in that of some :class:`Skeleton` I contain,
        however indirectly.

        """
        self._del_listeners = []
        """Functions to call when something in me is deleted, either in my
        content, or in that of some :class:`Skeleton` I contain,
        however indirectly.

        """
        self.name = name
        """A string for representing myself."""
        self.parent = parent
        """Some other :class:`Skeleton` to propagate events to. Can be
        ``None``.

        """
        """My data, a :type:`dict` by default. It may become a :type:`list` or
        :type:`array` when its first key is assigned."""
        if content is not None:
            self._populate_content(content)

    def _populate_content(self, content):
        """Fill myself with content."""
        if content in (None, {}, []):
            return
        if content.__class__ in (dict, self.__class__):
            kitr = content.iteritems()
        else:
            kitr = ListItemIterator(content)
        for (k, v) in kitr:
            if hasattr(v, 'content'):
                # It's a Skeleton.
                # Add a copy of it, unless there's no data to copy,
                # in which case don't bother.
                if len(v.content) == 0:
                    self[k] = None
                else:
                    self[k] = v.copy()
                    self[k].name = k
                    self[k].parent = self
            elif v is None or issubclass(v.__class__, Bone):
                self[k] = v
            else:
                self[k] = self.__class__(
                    content=v, name=k, parent=self)

    def __contains__(self, k):
        """Check if I have the given key"""
        if isinstance(self.content, dict):
            return k in self.content
        else:
            return k in self.ikeys

    def __getitem__(self, k):
        """Get item from ``self.content``, which may be :type:`dict`,
        :type:`list`, or :type:`array`. Unpack it in the latter
        case.

        """
        if not k in self:
            raise KeyError("No item under {}".format(k))
        elif isinstance(self.content, list):
            return self.content[k]
        elif isinstance(self.content, dict):
            return self.content[k]
        else:
            # I'm full of Bones
            return self.bonetype._unpack_from(k, self.content)

    def __setitem__(self, k, v):
        """Set item in ``self.content``, which may be :type:`dict`,
        :type:`list`, or :type:`array`. Pack it in the latter case.

        """
        if len(self.content) <= 1:
            # It's permissible to assign a Bone to a Skeleton with
            # content already in, provided the Bone immediately
            # overwrites it.
            if issubclass(v.__class__, Bone):
                self.bonetype = type(v)
                """This is the subclass of :class:`Bone` that I contain.
                Once set, only this ``bonetype`` may occupy
                ``self.content``."""
            if isinstance(k, int):
                if not hasattr(self, 'ikeys'):
                    self.ikeys = []
                    """A set of indices in ``self.content`` that contain
                    legitimate data. They will be treated like keys. Other
                    indices are regarded as empty.

                    """
                if hasattr(self, 'bonetype'):
                    if len(self.content) > 0:
                        assert(len(self.content) == 1)
                        if isinstance(self.content, dict):
                            old = next(self.content.itervalues())
                        else:
                            old = self.content[0]
                        self.content = array('c')
                        if isinstance(old, self.bonetype):
                            self.content.extend('\x00' * old.size)
                            old._pack_into(self.content, 0)
                elif len(self.content) > 0:
                    assert(len(self.content) == 1)
                    if isinstance(self.content, dict):
                        assert(next(self.content.iterkeys()) == 0)
                        old = next(self.content.itervalues())
                    else:
                        old = self.content[0]
                    self.content = [old]
                else:
                    self.content = []
        if hasattr(self, 'ikeys') and v is not None:
            if len(self.ikeys) == 0:
                self.ikeys = [k]
            elif k not in self.ikeys:
                i = 0
                end = True
                for ik in self.ikeys:
                    if ik > k:
                        self.ikeys.insert(i, k)
                        end = False
                        break
                    i += 1
                if end:
                    self.ikeys.append(k)
        if hasattr(self, 'bonetype'):
            if not isinstance(v, self.bonetype):
                raise TypeError(
                    "Skeletons that contain one Bone type may "
                    "only contain that type.")
            if isinstance(self.content, array):
                # Pad self.content with nulls until it's big enough.
                diff = (k+1) * v.size - len(self.content)
                if diff > 0:
                    self.content.extend('\x00' * diff)
        elif isinstance(self.content, list):
            # Pad self.content with None until it's big enough.
            diff = k + 1 - len(self.content)
            if diff > 0:
                self.content.extend([None] * diff)
        ### actually set content to value
        ### only if i didn't have it that way though.
        if k in self and self[k] == v:
            return
        if issubclass(v.__class__, Bone):
            if isinstance(self.content, array):
                v._pack_into(self.content, k)
            else:
                self.content[k] = v
        elif isinstance(v, self.__class__):
            v.name = k
            v.parent = self
            self.content[k] = v
        else:
            self.content[k] = self.__class__(v, name=k, parent=self)
        for listener in self._set_listeners:
            listener(self.parent, self, k, v)
        if hasattr(self.parent, 'on_child_set'):
            self.parent.on_child_set(self, k, v)
        if isinstance(self.content, array):
            item = self.bonetype._unpack_from(0, self.content)
            for field in item:
                assert field is not None

    def on_child_set(self, child, k, v):
        """Call all my listeners with args (child, k, v)."""
        for listener in self._set_listeners:
            listener(self, child, k, v)
        if hasattr(self.parent, 'on_child_set'):
            self.parent.on_child_set(child, k, v)

    def register_set_listener(self, fun):
        """Register a function to be called when a value is set on this or a
        child."""
        self._set_listeners.append(fun)

    def unregister_set_listener(self, fun):
        """Remove a function from my _set_listeners, if it's there."""
        while fun in self._set_listeners:
            self._set_listeners.remove(fun)

    def __delitem__(self, k):
        """If ``self.content`` is a :type:`dict`, delete the key in the usual
        way. Otherwise, remove the key from ``self.ikeys``."""
        v = self[k]
        if isinstance(self.content, dict):
            del self.content[k]
        else:
            self.ikeys.remove(k)
        for listener in self._del_listeners:
            listener(self.parent, self, k, v)
        if hasattr(self.parent, 'on_child_del'):
            self.parent.on_child_del(self, k, v)

    def on_child_del(self, child, k, v):
        """Call all my listeners with args (child, k, v)."""
        for listener in self._del_listeners:
            listener(self, child, k, v)
        if hasattr(self.parent, 'on_child_del'):
            self.parent.on_child_del(child, k, v)

    def register_del_listener(self, fun):
        """Register a function to be called when an element is deleted in this
        or a child."""
        self._del_listeners.append(fun)

    def unregister_del_listener(self, fun):
        """Remove a function from my _del_listeners, if it's there."""
        while fun in self._del_listeners:
            self._del_listeners.remove(fun)

    def register_listener(self, fun):
        """Register a function to be called when I change somehow."""
        self.register_set_listener(fun)
        self.register_del_listener(fun)

    def unregister_listener(self, fun):
        """Unregister a function previously given to register_listener."""
        self.unregister_set_listener(fun)
        self.unregister_del_listener(fun)

    def _loud_toggle(self):
        """Toggle overly verbose debugging messages"""
        def skel_set_printer(skel, child, k, v):
            """Debugging function to print out assignments to a skeleton"""
            Logger.debug("%s: %s[%s]=%s", skel.name, child.name, k, v)

        def skel_del_printer(skel, child, k):
            """Debugging function to print out deletions from some skeleton"""
            Logger.debug("%s: del %s[%s]", skel.name, child.name, k)

        fru = (skel_set_printer, skel_del_printer)

        if skel_set_printer in self._set_listeners:
            for fun in fru:
                self.unregister_listener(fun)
        else:
            for fun in fru:
                self.register_listener(fun)

    def __iter__(self):
        """Iterate over my keys--which, if ``self.content`` is not a
        :type:`dict`, should be taken from ``self.ikeys`` and sorted first."""
        if isinstance(self.content, dict):
            return iter(self.content)
        else:
            return iter(self.ikeys)

    def __len__(self):
        """Return the number of "live" data that I have. If ``self.content``
        is not a :type:`dict`, that means the number of keys that
        point to something meaningful.

        """
        if isinstance(self.content, dict):
            return len(self.content)
        else:
            return len(self.ikeys)

    def __repr__(self):
        """If ``self.content`` is an :type:`array`, unpack the lot of
        it for show. Otherwise just return ``repr(self.content)``."""
        if isinstance(self.content, array):
            return repr([bone for bone in self.itervalues()])
        return repr(self.content)

    def __iadd__(self, other):
        """Wrapper for ``self.update`` that returns ``self``."""
        self.update(other)
        return self

    def __add__(self, other):
        """Return a copy of ``self`` that's been updated with ``other``."""
        selfie = self.copy()
        selfie.update(other)
        return selfie

    def __isub__(self, other):
        """Remove everything in me and my children that is in ``other``
        or its children. Return myself."""
        for (k, v) in other.iteritems():
            if k not in self:
                continue
            elif v == self[k]:
                del self[k]
            elif isinstance(self[k], Skeleton) and isinstance(v, Skeleton):
                self[k] -= v
            # otherwise, just keep it
        return self

    def __sub__(self, other):
        """Return a copy of myself that's had anything matching anything in
        ``other`` removed."""
        selfie = self.copy()
        selfie -= other
        return selfie

    def __str__(self):
        """Return my name, stringly."""
        return str(self.name)

    def __unicode__(self):
        """Return my name, unicodely."""
        return unicode(self.name)

    def keys(self):
        """If I contain a :type:`dict`, use its keys, otherwise
        ``self.ikeys``"""
        if isinstance(self.content, dict):
            return self.content.keys()
        else:
            return self.ikeys

    def key_before(self, k):
        """Return my largest key that is smaller than ``k``."""
        if hasattr(self, 'ikeys'):
            if k in self.ikeys:
                iki = self.ikeys.index(k)
                if iki == 0:
                    return None
                else:
                    return self.ikeys[iki-1]
            else:
                return max([j for j in self.ikeys if j < k])
        return max([j for j in self.content.keys() if j < k])

    def key_or_key_before(self, k):
        """Return my highest key less than or equal to ``k``."""
        if hasattr(self, 'ikeys'):
            if k in self.ikeys:
                return k
            else:
                return self.key_before(k)
        if k in self.content:
            return k
        else:
            return self.key_before(k)

    def value_during(self, k):
        """Return my value at ``k``, or the most recent before ``k`` if I
        don't have one exactly at ``k``.

        """
        try:
            return self[self.key_or_key_before(k)]
        except ValueError:
            return None

    def key_after(self, k):
        """Return my smallest key larger than ``k``."""
        if hasattr(self, 'ikeys'):
            if k in self.ikeys:
                iki = self.ikeys.index(k)
                if iki == len(self.ikeys) - 1:
                    return None
                else:
                    return self.ikeys[iki + 1]
            else:
                try:
                    return min([j for j in self.ikeys if j > k])
                except ValueError:
                    raise ValueError("No key in {} after {}".format(
                        self, k))
        try:
            return min([j for j in self.content.keys() if j > k])
        except ValueError:
            raise ValueError("No key in {} after {}".format(
                self, k))

    def key_or_key_after(self, k):
        """Return ``k`` if it's a key I have, or else my
        smallest key larger than ``k``."""
        if hasattr(self, 'ikeys'):
            if k in self.ikeys:
                return k
            else:
                try:
                    return self.key_after(k)
                except ValueError:
                    raise ValueError(
                        "Neither {} nor any later key in {}".format(
                            k, self))
        if k in self.content:
            return k
        else:
            try:
                return self.key_after(k)
            except ValueError:
                raise ValueError(
                    "Neither {} nor any later key in {}".format(
                        k, self))

    def copy(self):
        """Return a shallow copy of myself. Changes to the copy won't affect
        *me* but will affect any mutable types *inside* me."""
        if isinstance(self.content, array):
            r = self.__class__()
            r.bonetype = self.bonetype
            r.name = self.name
            r.content = self.content
            r.ikeys = list(self.ikeys)
            return r
        elif hasattr(self, 'bonetype'):
            r = {}
            if isinstance(self.content, list):
                for k in self.ikeys:
                    r[k] = self.content[k]
            else:
                for (k, v) in self.content.iteritems():
                    r[k] = v
            return self.__class__(content=r)
        elif isinstance(self.content, list):
            r = {}
            for k in self.ikeys:
                if isinstance(self.content[k], self.__class__):
                    r[k] = self.content[k].copy()
                else:
                    r[k] = self.content[k]
            return self.__class__(content=r)
        else:
            r = {}
            for (k, v) in self.content.items():
                if isinstance(v, self.__class__):
                    if len(v.content) == 0:
                        r[k] = None
                    else:
                        r[k] = v.copy()
                        r[k].parent = self
                        r[k].name = k
                elif v is None or issubclass(v.__class__, Bone):
                    r[k] = v
            return self.__class__(content=r)

    def deepcopy(self):
        """Return a new :class:`Skeleton` with all of my data in it, no matter
        how many layers I have to recurse."""
        r = {}
        for (k, v) in self.iteritems():
            if hasattr(v, 'deepcopy'):
                r[k] = v.deepcopy()
            else:
                assert(issubclass(v.__class__, Bone))
                r[k] = v
        return self.__class__(
            content=r, name=self.name, parent=self.parent)

    def update(self, skellike):
        """Make my content match that of ``skellike``, which may be a
        :class:`Skeleton` or a :type:`dict`."""
        for (k, v) in skellike.iteritems():
            if issubclass(v.__class__, Bone):
                self[k] = v
            elif isinstance(v, self.__class__):
                if k in self.content:
                    self[k].update(v)
                else:
                    self[k] = v.deepcopy()
            else:
                assert(v.__class__ in (dict, list))
                if k in self.content:
                    self[k].update(v)
                else:
                    self[k] = self.__class__(
                        content=v, name=k, parent=self)

    def itervalues(self):
        """Iterate over my values. They're not my keys."""
        if isinstance(self.content, array):
            for i in self.ikeys:
                try:
                    yield self.bonetype._unpack_from(i, self.content)
                except struct.error:
                    return
        else:
            for v in super(Skeleton, self).itervalues():
                yield v

    def iterbones(self):
        """Perform a depth-first traversal over all :class:`Bone` objects I
        contain, however indirectly.

        The traversal follows the order of integer keys,
        where they are present.

        """
        if isinstance(self.content, dict):
            for contained in self.content.itervalues():
                if issubclass(contained.__class__, Bone):
                    yield contained
                else:
                    for bone in contained.iterbones():
                        yield bone
        elif hasattr(self, 'bonetype'):
            for bone in self.itervalues():
                yield bone
        else:
            for i in self.ikeys:
                for bone in self.content[i].iterbones():
                    yield bone

    def get_timely(self, keys, branch, tick):
        """Recursively look up each of the ``keys`` in myself, and then the
        branch and tick.

        This is clearer than simply recursing because the branch and
        tick are generally special, and in any case looking up a tick
        in a branch is done with ``self.value_during(tick)``.

        """
        ptr = self
        for key in keys:
            ptr = ptr[key]
        return ptr[branch].value_during(tick)

    def set_timely(self, keys, value, branch, tick):
        """Set ``value`` into ``keys`` at time (``branch``, ``tick``)"""
        ptr = self
        for key in keys:
            ptr = ptr[key]
        if branch not in ptr:
            ptr[branch] = []
        ptr[branch][tick] = value

    def del_timely(self, keys, branch, tick):
        """Delete value under ``keys`` at time (``branch``, ``tick``)"""
        ptr = self
        for key in keys:
            ptr = ptr[key]
        if branch not in ptr:
            raise KeyError("Branch doesn't exist")
        if tick not in ptr[branch]:
            tick = ptr[branch].key_before(tick)
        if not isinstance(tick, int):
            raise KeyError(
                "No value in branch {} at or before tick {}".format(
                    branch, tick))
        del ptr[branch][tick]


class SaveableMetaclass(type):
    """SQL strings and methods relevant to the tables a class is about.

    Table declarations
    ==================

    Classes with this metaclass need to be declared with an attribute called
    ``tables``. This is a sequence of tuples. Each of the tuples is of length
    5. Each describes a table that records what's in the class.

    The meaning of each tuple is thus:

    ``(name, column_declarations, primary_key, foreign_keys, checks)``

    ``name`` is the name of the table as sqlite3 will use it.

    ``column_declarations`` is a dictionary. The keys are field names, aka
    column names. Each value is the type for its field, perhaps including a
    clause like DEFAULT 0.

    ``primary_key`` is an iterable over strings that are column names as
    declared in the previous argument. Together the columns so named form the
    primary key for this table.

    ``foreign_keys`` is a dictionary. Each foreign key is a key here, and its
    value is a pair. The first element of the pair is the foreign table that
    the foreign key refers to. The second element is the field or fields in
    that table that the foreign key points to.

    ``checks`` is an iterable over strings that will each end up in its own
    CHECK(...)  clause in sqlite3.

    A class of :class:`SaveableMetaclass` can have any number of such
    table-tuples. The tables will be declared in the order they appear in the
    tables attribute.


    Dependencies and Custom SQL
    ===========================

    The LiSE database schema uses a lot of foreign keys, which only work if
    they refer to a table that exists. To make sure it does, the class that
    uses a foreign key will have the names of the tables it points to in a
    class attribute called ``demands``. The tables demanded are looked up in
    other classes' attribute called ``provides`` to ensure they've been taken
    care of. Both attributes are :type:`set`s. ``provides`` is generated
    automatically, but will accept any additions you give it, which is
    occasionally necessary when a class deals with SQL that is not generated
    in the usual way.

    If you want to do something with SQL that :class:`SaveableMetaclass` does
    not do for you, put the SQL statements you want executed in :type:`list`
    attributes on the classes, called ``prelude`` and ``postlude``. All
    statements in ``prelude`` will be executed prior to declaring the first
    table in the class. All statements in ``postlude`` will be executed after
    declaring the last table in the class. In both cases, they are executed
    in the order of iteration, so use a sequence type.

    """
    clasd = {}
    """Class objects of this metaclass, keyed by their names"""
    saveables = []
    """Tuples of information about saveable classes. These may be used to
    apply the database schema."""
    saveable_classes = []
    """Classes that use SaveableMetaclass"""
    tabclas = {}
    """Maps the name of each table to the class it was declared in."""
    primarykeys = {}
    """Map the name of each table to the names of the fields in its
    primary key, in a tuple."""
    colnamestr = {}
    """Map the name of each table to the names of its fields, in a string."""
    colnames = {}
    """Map the name of each table to the names of its fields, in a tuple."""
    schemata = {}
    """Map the name of each table to its schema."""

    def __new__(metaclass, clas, parents, attrs):
        """Return a new class with all the accoutrements of
        :class:`SaveableMetaclass`.

        """
        if clas in SaveableMetaclass.clasd:
            return SaveableMetaclass.clasd[clas]
        tablenames = []
        "Names of tables declared in the ``tables`` attribute of ``clas``."
        foreignkeys = {}
        """Keys: table names. Values: dictionaries with keys of table names
        *linked to*, values of tuples of field names linked to."""
        coldecls = {}
        """Unprocessed column declarations, the 1th item of a tuple in a
        ``tables`` attribute."""
        checks = {}
        """For each table, a list of Boolean expressions meant for a
        CHECK(...) clause."""
        if 'tables' in attrs:
            tabdicts = attrs['tables']
        else:
            return type.__new__(metaclass, clas, parents, attrs)
        if 'prelude' in attrs:
            prelude = attrs["prelude"]
        else:
            prelude = []
        if 'postlude' in attrs:
            postlude = attrs["postlude"]
        else:
            postlude = []
        if 'provides' in attrs:
            provides = set(attrs["provides"])
        else:
            provides = set()
        if 'demands' in attrs:
            demands = set(attrs["demands"])
        else:
            demands = set()
        local_pkeys = {}
        """Primary keys per-table, for this class only"""
        for (name, tabdict) in tabdicts:
            tablenames.append(name)
            coldecls[name] = tabdict["columns"]
            local_pkeys[name] = tabdict["primary_key"]
            SaveableMetaclass.primarykeys[name] = tabdict["primary_key"]
            if "foreign_keys" in tabdict:
                foreignkeys[name] = tabdict["foreign_keys"]
            else:
                foreignkeys[name] = {}
            if "checks" in tabdict:
                checks[name] = tabdict["checks"]
            else:
                checks[name] = []
        keynames = {}
        valnames = {}
        coltypes = {}
        coldefaults = {}
        bonetypes = {}
        for item in local_pkeys.items():
            (tablename, pkey) = item
            keynames[tablename] = list(pkey)
        for item in coldecls.items():
            (tablename, coldict) = item
            coltypes[tablename] = {}
            coldefaults[tablename] = {}
            for (fieldname, decl) in coldict.iteritems():
                if fieldname == "branch":
                    foreignkeys[tablename][fieldname] = (
                        "timestream", "branch")
                    checks[tablename].append("branch>=0")
                cooked = decl.split(" ")
                typename = cooked[0]
                coltypes[tablename][fieldname] = {
                    "text": unicode,
                    "int": int,
                    "integer": int,
                    "bool": bool,
                    "boolean": bool,
                    "float": float}[typename.lower()]
                try:
                    default_str = cooked[cooked.index("default") + 1]
                    default = coltypes[tablename][fieldname](default_str)
                except ValueError:
                    default = None
                coldefaults[tablename][fieldname] = default
            valnames[tablename] = list(set(coldict.keys()) -
                                       set(keynames[tablename]))
        for tablename in coldecls.iterkeys():
            SaveableMetaclass.colnames[tablename] = (
                keynames[tablename] + valnames[tablename])
        for tablename in tablenames:
            bonetypes[tablename] = Bone.subclass(
                tablename,
                [(colname,
                  coltypes[tablename][colname],
                  coldefaults[tablename][colname])
                 for colname in SaveableMetaclass.colnames[tablename]])
            # assigning keynames here is kind of redundant (you could
            # look them up in bonetype.cls) but mildly convenient, and
            # serves to indicate that this bonetype was constructed by
            # SaveableMetaclass
            bonetypes[tablename].keynames = keynames[tablename]
            SaveableMetaclass.tabclas[tablename] = clas
            provides.add(tablename)
            pkey = SaveableMetaclass.primarykeys[tablename]
            fkeys = foreignkeys[tablename]
            cks = ["CHECK(%s)" % ck for ck in checks[tablename]]
            coldecs = [" ".join(it) for it in coldecls[tablename].iteritems()]
            coldecstr = ", ".join(coldecs)
            pkeycolstr = ", ".join(pkey)
            SaveableMetaclass.colnamestr[tablename] = (
                ", ".join(SaveableMetaclass.colnames[tablename]))
            pkeystr = "PRIMARY KEY (%s)" % (pkeycolstr,)
            fkeystrs = []
            for item in fkeys.items():
                if len(item[1]) == 2:
                    fkeystrs.append(
                        "FOREIGN KEY (%s) REFERENCES %s(%s)" %
                        (item[0], item[1][0], item[1][1]))
                elif len(item[1]) == 3:
                    fkeystrs.append(
                        "FOREIGN KEY ({0}) REFERENCES {1}({2}) {3}".format(
                            item[0], item[1][0], item[1][1], item[1][2]))
                else:
                    raise Exception("Invalid foreign key: {0}".format(item))
            fkeystr = ", ".join(fkeystrs)
            chkstr = ", ".join(cks)
            table_decl_data = [coldecstr]
            if len(pkey) > 0:
                table_decl_data.append(pkeystr)
            if len(fkeystrs) > 0:
                table_decl_data.append(fkeystr)
            if len(cks) > 0:
                table_decl_data.append(chkstr)
            table_decl = ", ".join(table_decl_data)
            SaveableMetaclass.schemata[
                tablename] = "CREATE TABLE {} ({})".format(
                tablename, table_decl)
        SaveableMetaclass.saveables.append(
            (tuple(demands),
             tuple(provides),
             tuple(prelude),
             tuple(tablenames),
             tuple(postlude)))

        atrdic = {
            'colnames': dict([
                (tabn, tuple(SaveableMetaclass.colnames[tabn]))
                for tabn in tablenames]),
            'colnamestr': dict([
                (tabn, unicode(SaveableMetaclass.colnamestr[tabn]))
                for tabn in tablenames]),
            'colnstr': SaveableMetaclass.colnamestr[tablenames[0]],
            'keynames': dict([
                (tabn, tuple(keynames[tabn])) for tabn in tablenames]),
            'valnames': dict([
                (tabn, tuple(valnames[tabn])) for tabn in tablenames]),
            'keyns': tuple(keynames[tablenames[0]]),
            'valns': tuple(valnames[tablenames[0]]),
            'colns': tuple(SaveableMetaclass.colnames[tablenames[0]]),
            'maintab': tablenames[0],
            'tablenames': tuple(tablenames),
            'bonetypes': bonetypes,
            'bonetype': bonetypes[tablenames[0]]}
        atrdic.update(attrs)

        clasn = clas
        clas = type.__new__(metaclass, clas, parents, atrdic)
        SaveableMetaclass.saveable_classes.append(clas)
        for bonetype in bonetypes.itervalues():
            bonetype.cls = clas
        SaveableMetaclass.clasd[clasn] = clas
        return clas


def iter_character_query_bones_named(name):
    """Yield all the bones needed to query the database about all the data
    in a character."""
    yield Thing.bonetypes["thing"]._null()._replace(
        character=name)
    yield Portal.bonetypes["portal"]._null()._replace(
        character=name)
    yield Place.bonetypes["place_stat"]._null()._replace(
        character=name)
    yield Character.bonetypes["character_stat"]._null()._replace(
        character=name)
    yield Portal.bonetypes["portal_loc"]._null()._replace(
        character=name)
    yield Portal.bonetypes["portal_stat"]._null()._replace(
        character=name)
    yield Thing.bonetypes["thing_loc"]._null()._replace(
        character=name)
    yield Thing.bonetypes["thing_stat"]._null()._replace(
        character=name)


class Closet(object):
    """A caching object-relational mapper with support for time travelling
    objects.

    Time travelling objects are technically stateless, containing only their
    key in the main ``Skeleton`` in the ``Closet``. All their time-sensitive
    attributes are really ``property``s that look up the appropriate value in
    the ``Skeleton`` at the current branch and tick, given by the
    ``Closet``'s ``time`` property. For convenience, you can use the method
    ``timely_property`` to construct this kind of ``property``.

    ``Closet`` also functions as an event handler. Use
    ``register_time_listener`` for functions that need to be called
    whenever the sim-time changes.

    """
    __metaclass__ = SaveableMetaclass
    tables = [
        ("globals", {
            "columns": {
                "key": "text not null",
                "type": "text not null default 'unicode'",
                "value": "text"},
            "primary_key": ("key",),
            "checks": ["type in ({})".format(", ".join([
                "'{}'".format(typ) for typ in unicode2pytype]))]
        }),
        ("strings", {
            "columns": {
                "stringname": "text not null",
                "language": "text not null default 'eng'",
                "string": "text not null"},
            "primary_key": ("stringname", "language")})]
    globs = ("branch", "tick", "observer", "observed", "host")
    """Names of global variables"""
    working_dicts = [
        "boardhand_d",
        "calendar_d",
        "cause_d",
        "color_d",
        "board_d",
        "effect_d",
        "menu_d",
        "menuitem_d",
        "style_d",
        "event_d",
        "character_d",
        "facade_d"]
    """The names of dictionaries where I keep objects after
    instantiation.

    """

    def __getattr__(self, attrn):
        """Forward requests for time-related stuff to the timestream"""
        if attrn in ('branch', 'tick', 'hi_branch', 'hi_tick',
                     'time', 'hi_time', 'register_branch_listener',
                     'register_tick_listener', 'register_time_listener',
                     'register_hi_branch_listener',
                     'register_hi_tick_listener',
                     'register_hi_time_listener'):
            return getattr(self.timestream, attrn)
        else:
            raise AttributeError

    def __setattr__(self, attrn, val):
        """Handle updates to ``branch`` and ``tick``. Otherwise just
        pass-thru."""
        if attrn in ('branch', 'tick', 'hi_branch', 'hi_tick',
                     'time', 'hi_time'):
            if not isinstance(val, int):
                raise TypeError('Time is integers.')
            setattr(self.timestream, attrn, val)
        else:
            super(Closet, self).__setattr__(attrn, val)

<<<<<<< HEAD
    def __init__(self, connector, gettext=passthru,
                 kivy=False, extraskels=False, **kwargs):
=======
    def __init__(self, connector, gettext=lambda _: _,
                 USE_KIVY=False, **kwargs):
>>>>>>> 7cb198d6
        """Initialize a Closet for the given connector and path.

        With kivy=True, I will use the kivybits module to load images.

        """
        self.extraskels = extraskels
        global Place
        global Portal
        global Thing
        global Character
        global Facade
        global Timestream
        import LiSE.model
        Place = LiSE.model.Place
        Portal = LiSE.model.Portal
        Thing = LiSE.model.Thing
        Character = LiSE.model.Character
        Facade = LiSE.model.Facade
        Timestream = LiSE.model.Timestream
        global Implicator
        import LiSE.model.event
        Implicator = LiSE.model.event.Implicator
        if kivy:
            global Board
            global Spot
            global Pawn
            global GamePiece
            from LiSE.gui.board import Board, Spot, Pawn, GamePiece
            global CharSheet
            from LiSE.gui.charsheet import CharSheet
            global Img
            from LiSE.gui.img import Img
            global Atlas
            from kivy.atlas import Atlas
            global Logger
            from kivy.logger import Logger
            from kivy.core.image import Image
            self.img_d = {}
            self.img_tag_d = defaultdict(set)
            self.game_piece_d = defaultdict(list)

            def load_imgs(names):
                """Load ``Img`` objects into my ``img_d``.

                These contain texture data and some metadata."""
                r = {}

                def remember_img_bone(bone):
                    """Construct the Img and keep it in ``r``"""
                    r[bone.name] = Img(
                        closet=self,
                        name=bone.name,
                        texture=Image(bone.path).texture)
                self.select_and_set(
                    (Img.bonetypes["img"]._null()._replace(name=n)
                     for n in names), remember_img_bone)
                self.select_and_set(
                    Img.bonetypes["img_tag"]._null()._replace(name=n)
                    for n in names)
                self.img_d.update(r)
                return r

            def get_imgs(names):
                """Return a dict of ``Img`` by name, loading as needed."""
                r = {}

                def iter_unhad():
                    """Put the ones I have into ``r``; for each of the rest,
                    yield a ``Bone`` to match it

                    """
                    for name in names:
                        if name in self.img_d:
                            r[name] = self.img_d[name]
                        else:
                            yield Img.bonetypes["img"]._null()._replace(
                                name=name)

                def remember_img_bone(bone):
                    """Load the ``Img`` for ``bone`` and keep it in ``r``"""
                    r[bone.name] = Img(
                        closet=self,
                        name=bone.name,
                        texture=Image(bone.path).texture)

                self.select_and_set(iter_unhad(), remember_img_bone)
                self.select_and_set(
                    Img.bonetypes["img_tag"]._null()._replace(img=n)
                    for n in names if n not in self.img_tag_d)
                return r

            def load_imgs_tagged(tags):
                """Load ``Img``s tagged thus, return as from ``get_imgs``"""
                boned = set()
                self.select_and_set(
                    [Img.bonetypes["img_tag"]._null()._replace(
                        tag=tag) for tag in tags],
                    lambda bone: boned.add(bone.img))
                return get_imgs(boned)

            def get_imgs_with_tags(tags):
                """Get ``Img``s tagged thus, return as from ``get_imgs``"""
                r = {}
                unhad = set()
                for tag in tags:
                    if tag in self.img_tag_d:
                        r[tag] = get_imgs(self.img_tag_d[tag])
                    else:
                        unhad.add(tag)
                r.update(load_imgs_tagged(unhad))
                return r

            def get_imgs_with_tag(tag):
                return get_imgs_with_tags([tag])[tag]

            def iter_graphic_keybones(names):
                """Yield the ``graphic`` and ``graphic_img`` bones
                for each name in turn."""
                for name in names:
                    yield GamePiece.bonetypes[
                        u"graphic"]._null()._replace(name=name)
                    yield GamePiece.bonetypes[
                        u"graphic_img"]._null()._replace(graphic=name)

            def create_graphic(name=None, offx=0, offy=0):
                """Create a new graphic, but don't put any images in it yet.
                Return its bone.

                Graphics are really just headers that group imgs
                together. They hold the offset of the img, being some
                amount to move every img on each of the x and y axes
                (default 0, 0) -- this is used so that a Spot and a
                Pawn may have the same coordinates, yet neither will
                entirely cover the other.

                Every graphic has a unique name, which will be
                assigned for you if you don't provide it. You can get
                it from the bone returned.

                """
                if name is None:
                    numeral = self.get_global(u'top_generic_graphic') + 1
                    self.set_global(u'top_generic_graphic', numeral)
                    name = "generic_graphic_{}".format(numeral)
                grafbone = GamePiece.bonetypes[
                    u"graphic"](name=name,
                                offset_x=offx,
                                offset_y=offy)
                self.set_bone(grafbone)
                return grafbone

            def add_img_to_graphic(imgname, grafname, layer=None):
                """Put the named img in the named graphic at the given layer,
                or the new topmost layer if unspecified.

                img must already be loaded, graphic must already exist--use
                ``create_graphic`` if it does not.

                """
                if grafname not in self.skeleton[u"graphic"]:
                    raise ValueError("No such graphic: {}".format(
                        grafname))
                if imgname not in self.skeleton[u"img"]:
                    raise ValueError("No such img: {}".format(
                        imgname))
                if layer is None:
                    layer = max(self.skeleton[u"graphic_img"].keys()) + 1
                imggrafbone = GamePiece.bonetypes[
                    u"graphic_img"](
                    graphic=grafname,
                    img=imgname,
                    layer=layer)
                self.set_bone(imggrafbone)

            def rm_graphic_layer(grafname, layer):
                """Delete the layer from the graphic.

                The img on that layer won't be there anymore.

                """
                if grafname not in self.skeleton[u"graphic"]:
                    raise ValueError(
                        "No such graphic: {}".format(grafname))
                if grafname not in self.skeleton[u"graphic_img"]:
                    raise ValueError(
                        "No imgs for graphic: {}".format(
                            grafname))
                if layer not in self.skeleton[
                        u"graphic_img"][grafname]:
                    raise ValueError(
                        "Graphic {} does not have layer {}".format(
                            grafname, layer))

                self.del_bone(GamePiece.bonetypes[
                    u"graphic_img"]._null()._replace(
                    name=grafname,
                    layer=layer))
                if not self.skeleton[u"graphic_img"][grafname].keys():
                    self.del_bone(GamePiece.bonetypes[
                        u"graphic"]._null()._replace(
                        name=grafname))

            def load_game_pieces(names):
                """Load graphics into game pieces. Return a dictionary
                with one game piece per name."""
                self.select_keybones(iter_graphic_keybones(names))
                r = {}
                for name in names:
                    r[name] = GamePiece(closet=self, graphic_name=name)
                self.game_piece_d.update(r)
                return r

            def get_game_pieces(names):
                """Return a dictionary of one game piece per name,
                loading as needed."""
                r = {}
                unhad = set()
                for name in names:
                    if name in self.game_piece_d:
                        r[name] = self.game_piece_d[name]
                    else:
                        unhad.add(name)
                r.update(self.load_game_pieces(unhad))
                return r

            self.load_imgs = load_imgs
            self.get_imgs = get_imgs
            self.load_imgs_tagged = load_imgs_tagged
            self.get_imgs_with_tags = get_imgs_with_tags
            self.get_imgs_with_tag = get_imgs_with_tag
            self.load_game_pieces = load_game_pieces
            self.load_game_piece = lambda name: load_game_pieces([name])[name]
            self.get_game_pieces = get_game_pieces
            self.get_game_piece = lambda name: get_game_pieces([name])[name]
            self.create_graphic = create_graphic
            self.add_img_to_graphic = add_img_to_graphic
            self.rm_graphic_layer = rm_graphic_layer

            self.kivy = True

        for wd in self.working_dicts:
            setattr(self, wd, dict())
        self.connector = connector
        self.c = self.connector.cursor()
        self.c.execute("BEGIN;")
        self.empty = Skeleton({"place": {}})
        for tab in SaveableMetaclass.tabclas.iterkeys():
            self.empty[tab] = {}
        self.skeleton = self.empty.copy()
        self.timestream = Timestream(self)
        for glub in ('branch', 'tick'):
            try:
                self.get_global(glub)
            except TypeError:
                self.set_global(glub, 0)

        if 'load_img_tags' in kwargs:
            self.load_imgs_tagged(kwargs['load_img_tags'])
        if 'load_characters' in kwargs:
            self.load_characters(kwargs['load_characters'])
        # two characters that always exist, though they may not play
        # any role in the game
        if 'Physical' not in self.character_d:
            Character(self, 'Physical')
        if 'Omniscient' not in self.character_d:
            Character(self, 'Omniscient')
        if 'load_charsheet' in kwargs:
            self.load_charsheet(kwargs['load_charsheet'])

        self.branch_listeners = []
        self.tick_listeners = []
        self.time_listeners = []

        self.lisepath = __path__[-1]
        self.sep = os.sep
        self.entypo = self.sep.join(
            [self.lisepath, 'gui', 'assets', 'Entypo.ttf'])
        self.gettext = gettext

        self.time_travel_history = [
            (self.get_global('branch'), self.get_global('tick'))]
        self.game_speed = 1
        self.new_branch_blank = set()
        self.updating = False
        for glob in self.globs:
<<<<<<< HEAD
            setattr(self, glob, self.get_global(glob))
        self.recording = False
=======
            try:
                setattr(self, glob, self.get_global(glob))
            except TypeError as ex:
                if glob == 'observer':
                    self.observer = 'Omniscient'
                elif glob in ('observed', 'host'):
                    setattr(self, glob, 'Physical')
                else:
                    raise ex
>>>>>>> 7cb198d6

    def __del__(self):
        """Try to write changes to disk before dying.

        """
        self.connector.commit()
        self.c.close()
        self.connector.close()

    def get_bone_timely(self, keys, branch=None, tick=None):
        """Get the bone at the given keys and time"""
        if branch is None:
            branch = self.branch
        if tick is None:
            tick = self.tick
        while branch > 0:
            try:
                return self.skeleton.get_timely(keys, branch, tick)
            except KeyError:
                try:
                    branch = self.timestream.parent(branch)
                except IndexError:
                    break
        # may throw KeyError
        return self.skeleton.get_timely(keys, 0, tick)

    def timely_bone_getter(self, keys):
        """Return a function that gets the bone with the given keys, at the
        sim-time when it's called."""
        def r(branch=None, tick=None):
            return self.get_bone_timely(keys, branch, tick)
        return r

    def set_bone_timely(self, keys, value, branch=None, tick=None):
        """Set the bone ``value`` into the skeleton with the given keys and
        sim-time."""
        if branch is None:
            branch = self.branch
        if tick is None:
            tick = self.tick
        self.skeleton.set_timely(keys, value, branch, tick)

    def timely_bone_setter(self, keys):
        """Return a function that sets a bone into the skeleton at the present
        sim-time, with the keys supplied to ``timely_bone_setter``.

        """
        def r(value, branch=None, tick=None):
            self.set_timely(keys, value, branch, tick)
        return r

    def del_bone_timely(self, keys, branch=None, tick=None):
        """Delete the bone at the given keys and sim-time, or the previous
        bone if there's none at the precise tick given.

        """
        if branch is None:
            branch = self.branch
        if tick is None:
            tick = self.tick
        self.skeleton.del_timely(keys, branch, tick)

    def timely_bone_deleter(self, keys):
        """Return a function to delete the bone at or before the current time
        with the keys supplied to ``timely_bone_deleter``.

        """
        def r(branch=None, tick=None):
            self.del_timely(keys, branch, tick)
        return r

    def timely_bone_property(self, keys):
        """Make a property for the most recent value of the bone with the given
        keys."""
        return property(
            self.timely_getter(keys),
            self.timely_setter(keys),
            self.timely_deleter(keys),
            "The value in {} at the current sim-time.".format(
                repr(keys)))

    def get_fact_timely(self, keys, boneatt, branch=None, tick=None):
        """Get a particular attribute of the bone with the given keys at the
        given time."""
        bone = self.get_bone_timely(keys, branch, tick)
        return getattr(bone, boneatt)

    def timely_fact_getter(self, keys, boneatt):
        """Return a function to get a particular attribute, of a particular
        bone, with keys supplied to ``timely_fact_getter``, at the current
        sim-time."""
        def r(branch=None, tick=None):
            return self.get_fact_timely(keys, boneatt, branch, tick)
        return r

    def set_fact_timely(self, keys, boneatt, val, branch=None, tick=None):
        """Set a particular field of a bone with given keys and sim-time."""
        former = self.get_bone_timely(keys, branch, tick)
        latter = former._replace(**{boneatt: val})
        self.set_bone_timely(keys, latter, branch, tick)

    def timely_fact_setter(self, keys, boneatt):
        """Return a function to set a predetermined attribute of the bone with
        the given keys, at the present sim-time."""
        def r(val, branch=None, tick=None):
            self.set_fact_timely(keys, boneatt, val, branch, tick)
        return r

    def timely_fact_property(self, keys, boneatt):
        """Return a ``property`` that gets and sets the attribute ``boneatt``
        of the bone with ``keys``.

        Deletion of bone attributes is not supported.

        """
        return property(
            self.timely_fact_getter(keys, boneatt),
            self.timely_fact_setter(keys, boneatt),
            doc="Change the {} attribute of the bone at {}.".format(
                boneatt, repr(keys)))

    def select_class_all(self, cls):
        """Load all the data from the database for the given class."""
        self.select_and_set(bonetype._null() for bonetype in
                            cls.bonetypes.itervalues())

<<<<<<< HEAD
    def upd_on_set(self, skel, child, k, v):
        """Supposing that the bone is equipped to write its own SQL, keep it
        in my ``altered_bones`` so as to see it."""
        if not self.extraskels:
            return
        if hasattr(v, 'keynames'):
            self.set_bone(v, 'alter')

    def upd_on_del(self, skel, child, k, v):
        """Supposing that the bone is equipped to write its own SQL, keep it
        in my ``deleted_bones`` so as to see it."""
        if not self.extraskels:
            return
        if hasattr(v, 'keynames'):
            self.set_bone(v, 'delete')
            # if it's been altered in the same session, it must be removed
            ptr = self.altered
            try:
                for keyn in v.keynames[:-1]:
                    ptr = ptr[keyn]
                del ptr[v.keynames[-1]]
            except KeyError:
                return

=======
>>>>>>> 7cb198d6
    def select_keybone(self, kb):
        """Yield records from the database matching the bone."""
        qrystr = "SELECT {} FROM {} WHERE {};".format(
            ", ".join(kb._fields),
            kb.__class__.__name__,
            " AND ".join("{}=?".format(field) for field in kb._fields
                         if getattr(kb, field) is not None))
        if " WHERE ;" in qrystr:
            # keybone is null
            self.c.execute(qrystr.strip(" WHERE ;"))
            for bone in self.c:
                yield type(kb)(*bone)
            return
        self.c.execute(qrystr, [field for field in kb if field])
        for bone in self.c:
            yield type(kb)(*bone)

    def select_keybones(self, kbs):
        """Yield any records from the database that match at least one of the
        bones."""
        for kb in kbs:
            for bone in self.select_keybone(kb):
                yield bone

    def select_and_set(self, kbs, also_bone=lambda b: None):
        """Select records matching the keybones, turn them into bones
        themselves, and set those bones in my skeleton. Then pass them
        to ``also_bone``, if specified.

        """
        todo = list(self.select_keybones(kbs))
        for bone in todo:
            self.set_bone(bone)
            also_bone(bone)

    def get_global(self, key):
        """Retrieve a global value from the database and return it.

        The returned value is not a bone. It is a scalar of one of the types
        in ``unicode2pytype`` and ``pytype2unicode``.

        """
        self.c.execute("SELECT type, value FROM globals WHERE key=?;", (key,))
        (typ_s, val_s) = self.c.fetchone()
        return unicode2pytype[typ_s](val_s)

    def set_global(self, key, value):
        """Set ``key``=``value`` in the database"""
        self.c.execute("DELETE FROM globals WHERE key=?;", (key,))
        self.c.execute(
            "INSERT INTO globals (key, type, value) VALUES (?, ?, ?);",
            (key, pytype2unicode[type(value)], unicode(value)))

    get_text_funs = {
        "branch": lambda self: unicode(self.branch),
        "tick": lambda self: unicode(self.tick)
        }
    """A dict of functions that return strings that may be presented to
    the user. Though they are not methods, they will nonetheless be
    passed this Closet instance.

    """

    def get_text(self, strname):
        """Get the string of the given name in the language set at startup.

        If ``strname`` begins with ``@``, it might be the name of a
        special string such as ``@branch`` or ``@tick`` which are the
        results of functions--in this case, simple getters.

        """
        if strname is None:
            return ""
        elif strname[0] == "@" and strname[1:] in self.get_text_funs:
            return self.get_text_funs[strname[1:]](self)
        else:
            return self.gettext(strname)

    def save_game(self):
<<<<<<< HEAD
        """Save all pending changes to disc."""
        Logger.debug("closet: beginning save_game")
        self.recording = False
        for glob in self.globs:
            self.set_global(glob, getattr(self, glob))
        # for bone in self.deleted.iterbones():
        #     Logger.debug("deleting: {}".format(bone))
        #     self.c.execute(bone.sql_del, tuple(
        #         getattr(bone, f) for f in bone.keynames))
        # for bone in self.altered.iterbones():
        #     Logger.debug("overwriting: {}".format(bone))
        #     self.c.execute(bone.sql_del, tuple(
        #         getattr(bone, f) for f in bone.keynames))
        #     self.c.execute(bone.sql_ins, tuple(
        #         getattr(bone, f) for f in bone._fields
        #         if getattr(bone, f) is not None))
        self.connector.commit()
        Logger.debug("closet: saved game")
        if self.extraskels:
            self.deleted = self.empty.deepcopy()
            self.altered = self.empty.deepcopy()
        self.c.execute("BEGIN;")
        self.recording = True
=======
        """Commit the current transaction and start a new one."""
        Logger.debug("Closet: beginning save_game")
        for glob in self.globs:
            self.set_global(glob, getattr(self, glob))
        self.connector.commit()
        self.c.execute("BEGIN TRANSACTION;")
        Logger.debug("Closet: saved game")
>>>>>>> 7cb198d6

    def load_img_metadata(self):
        """Get all the records to do with where images are, so maybe I can
        load them later"""
        self.select_class_all(Img)

    def load_gfx_metadata(self):
        """Get all the records to do with how to put ``Img``s together into
        ``GamePiece``s"""
        self.select_class_all(GamePiece)

    def load_charsheet(self, character):
        """Load records to do with the ``CharSheet`` representing the named
        character"""
        # if the character is not loaded yet, make it so
        character = unicode(self.get_character(character))
        self.select_and_set(
            bonetype._null()._replace(character=character)
            for bonetype in CharSheet.bonetypes.itervalues())

    def get_charsheet(self, character):
        """Return a CharSheet displaying the character specified, perhaps
        loading it if necessary.

        """
        if character not in self.skeleton[u"character_sheet_item_type"]:
            self.load_charsheet(character)
        return CharSheet(character=self.get_character(character))

    def load_characters(self, names):
        """Load records to do with the named characters"""
        def longway():
            for name in names:
                for bone in iter_character_query_bones_named(name):
                    yield bone
        self.select_and_set(longway())

    def get_characters(self, names):
        """Return a dict full of ``Character``s by the given names, loading
        them as needed"""
        r = {}
        for name in names:
            self.select_and_set(
                bone for bone in iter_character_query_bones_named(name)
                if name not in self.character_d)
            r[name] = Character(self, name)
        self.character_d.update(r)
        return r

    def get_character(self, name):
        """Return the named character. Load it if needed.

        When supplied with a Character object, this will simply return
        it, so you may use it to *ensure* that an object is a
        Character.

        """
        if isinstance(name, Character):
            return name
        return self.get_characters([str(name)])[str(name)]

    def get_effects(self, names):
        """Return the named effects in a dict"""
        r = {}
        for name in names:
            r[name] = Implicator.make_effect(name)
        return r

    def get_effect(self, name):
        """Return the named effect in a dict"""
        return self.get_effects([name])[name]

    def get_causes(self, names):
        """Return the named causes in a dict"""
        r = {}
        for name in names:
            r[name] = Implicator.make_cause(name)
        return r

    def get_cause(self, cause):
        """Return the named cause in a dict"""
        return self.get_causes([cause])[cause]

    def load_board(self, observer, observed, host):
        """Load and return a graphical board widget displaying the contents of
        the host that are parts of the observed character, as seen by
        the observer character.

        """
        obsrvr = unicode(observer)
        obsrvd = unicode(observed)
        hst = unicode(host)
        keybones = [
            Board.bonetypes["board"]._null()._replace(
                observer=obsrvr, observed=obsrvd, host=hst),
            Spot.bonetypes["spot"]._null()._replace(
                host=hst),
            Spot.bonetypes["spot_coords"]._null()._replace(
                host=hst),
            Pawn.bonetypes["pawn"]._null()._replace(
                host=hst)]
        self.select_and_set(keybones)

    def get_board(self, observer, observed, host):
        """Return a graphical board widget displaying the contents of the host
        that are parts of the observed character, as seen by the
        observer character. Load it if needed.

        """
        observer = self.get_character(observer)
        observed = self.get_character(observed)
        host = self.get_character(host)
        facade = observed.get_facade(observer)
        return Board(facade=facade, host=host)

    def get_place(self, char, placen):
        """Get a place from a character"""
        return self.get_character(char).get_place(placen)

    def get_portal(self, char, name):
        """Get a portal from a character"""
        return self.get_character(char).get_portal(name)

    def get_thing(self, char, name):
        """Get a thing from a character"""
        return self.get_character(char).get_thing(name)

    def get_imgs(self, imgnames):
        """Return a dictionary full of images by the given names, loading
        them as needed."""
        r = {}
        unloaded = set()
        for imgn in imgnames:
            if imgn in self.img_d:
                r[imgn] = self.img_d[imgn]
            else:
                unloaded.add(imgn)
        if len(unloaded) > 0:
            r.update(self.load_imgs(unloaded))
        return r

    def get_img(self, imgn):
        """Get an ``Img`` and return it, loading if needed"""
        return self.get_imgs([imgn])[imgn]

    def load_menus(self, names):
        """Return a dictionary full of menus by the given names, loading them
        as needed."""
        r = {}
        for name in names:
            r[name] = self.load_menu(name)
        return r

    def load_menu(self, name):
        """Load and return the named menu"""
        self.load_menu_items(name)
        return Menu(closet=self, name=name)

    def load_menu_items(self, menu):
        """Load a dictionary of menu item infos. Don't return anything."""
        self.update_keybone(Menu.bonetypes["menu_item"]._null()._replace(
            menu=menu))

    def load_timestream(self):
        """Load and return the timestream"""
        self.select_class_all(Timestream)
        self.timestream = Timestream(self)
        return self.timestream

    def time_travel_menu_item(self, mi, branch, tick):
        """Tiny wrapper for ``time_travel``"""
        return self.time_travel(branch, tick)

    def time_travel(self, branch, tick):
        """Set the diegetic time to the given branch and tick.

        """
        assert branch <= self.timestream.hi_branch + 1, (
            "Tried to travel to too high a branch")
        # will need to take other games-stuff into account than the
        # thing_location
        if tick < 0:
            raise TimestreamException("Tick before start of time")
        # make it more general
        mintick = self.timestream.min_tick(branch, "thing_loc")
        if tick < mintick:
            raise TimestreamException("Tick before start of branch")
        if branch < 0:
            raise TimestreamException("Branch can't be less than zero")
        if tick > self.timestream.hi_tick:
            self.timestream.hi_tick = tick
        old = self.time
        self.branch = branch
        self.tick = tick
        self.time_travel_history.append(old)

    def increment_branch(self, branches=1):
        """Go to the next higher branch. Might result in the creation of said
        branch."""
        b = self.branch + int(branches)
        mb = self.timestream.max_branch()
        if b > mb:
            # I dunno where you THOUGHT you were going
            self.new_branch(self.branch, self.branch+1, self.tick)
            return self.branch + 1
        else:
            return b

    def new_branch(self, parent, child, tick):
        """Copy records from the parent branch to the child, starting at
        tick."""
        Logger.debug("orm: new branch {} from parent {}".format(
            child, parent))
        if parent == child:
            raise TimestreamException(
                "new_branch with child and parent both = {}".format(
                    child))
        for character in self.character_d.itervalues():
            for bone in character.new_branch(parent, child, tick):
                self.set_bone(bone)
            character.update()
        for observer in self.board_d:
            for observed in self.board_d[observer]:
                for host in self.board_d[observer][observed]:
                    for bone in self.board_d[observer][observed][
                            host].new_branch(parent, child, tick):
                        self.set_bone(bone)
        self.skeleton["timestream"][child] = Timestream.bonetype(
            branch=child, parent=parent, tick=tick)
        if self.timestream.hi_branch != child:
            raise TimestreamException(
                "Made a new branch, {}, which was supposed to be "
                "the hi_branch, but instead the hi_branch is {}. "
                "Has time been overwritten?".format(
                    child, self.timestream.hi_branch))

    def time_travel_inc_tick(self, ticks=1):
        """Go to the next tick on the same branch"""
        self.time_travel(self.branch, self.tick+ticks)

    def time_travel_inc_branch(self, branches=1):
        """Go to the next branch on the same tick"""
        self.time_travel(self.branch+branches, self.tick)

    def go(self, nope=None):
        """Pass time"""
        self.updating = True

    def stop(self, nope=None):
        """Stop time"""
        self.updating = False

    def set_speed(self, newspeed):
        """Change the rate of time passage"""
        self.game_speed = newspeed

    def play_speed(self, mi, n):
        """Set the rate of time passage, and start it passing"""
        self.game_speed = int(n)
        self.updating = True

    def back_to_start(self, nope):
        """Stop time and go back to the beginning"""
        self.stop()
        self.time_travel(self.branch, 0)

    def end_game(self):
        """Save everything and close the connection"""
        self.c.close()
        self.connector.commit()
        self.connector.close()

    def checkpoint(self):
        """Store an image of the skeleton in its present state, to compare
        later"""
        self.old_skeleton = self.skeleton.deepcopy()

    def upbone(self, bone):
        """Raise the timestream's hi_branch and hi_tick if the bone has new
        values for them"""
        if (
                hasattr(bone, "branch") and
                bone.branch > self.timestream.hi_branch):
            self.timestream.hi_branch = bone.branch
        if (
                hasattr(bone, "tick") and
                bone.tick > self.timestream.hi_tick):
            self.timestream.hi_tick = bone.tick
        if (
                hasattr(bone, "tick_from") and
                bone.tick_from > self.timestream.hi_tick):
            self.timestream.hi_tick = bone.tick_from
        if (
                hasattr(bone, "tick_to") and
                bone.tick_to > self.timestream.hi_tick):
            self.timestream.hi_tick = bone.tick_to

    def mi_show_popup(self, mi, name):
        """Get the root LiSELayout to show a popup of a kind appropriate to
        the name given."""
        root = mi.get_root_window().children[0]
        new_thing_match = match("new_thing\((.+)+\)", name)
        if new_thing_match:
            return root.show_pawn_picker(
                new_thing_match.groups()[0].split(", "))
        new_place_match = match("new_place\((.+)\)", name)
        if new_place_match:
            return root.show_spot_picker(
                new_place_match.groups()[0].split(", "))
        character_match = match("character\((.+)\)", name)
        if character_match:
            argstr = character_match.groups()[0]
            if len(argstr) == 0:
                return root.show_charsheet_maker()

    def mi_connect_portal(self, mi):
        """Get the root LiSELayout to make an Arrow, representing a Portal."""
        mi.get_root_window().children[0].make_arrow()

    def register_img_listener(self, imgn, listener):
        """``listener`` will be called when the image by the given name
        changes"""
        try:
            skel = self.skeleton[u"img"][imgn]
        except KeyError:
            raise KeyError("Image unknown: {}".format(imgn))
        skel.register_set_listener(listener)

    def unregister_img_listener(self, imgn, listener):
        """``listener`` will not be called when the image by the given name
        changes"""
        try:
            skel = self.skeleton[u"img"][imgn]
        except KeyError:
            raise KeyError("Image unknown: {}".format(imgn))
        skel.unregister_set_listener(listener)

    def register_text_listener(self, stringn, listener):
        """``listener`` will be called when there is a different string known
        by the name ``stringn``"""
        if stringn == "@branch" and listener not in self.branch_listeners:
            self.branch_listeners.append(listener)
        elif stringn == "@tick" and listener not in self.tick_listeners:
            self.tick_listeners.append(listener)

    def query_place(self, update=True):
        """Query the 'place' view, resulting in an up-to-date record of what
        places exist in the gameworld as it exists in the
        database.

        """
        self.c.execute("SELECT host, place, branch, tick FROM place;")
        if not update or u"place" not in self.skeleton:
            # empty it out if it exists, create it if it doesn't
            self.skeleton[u"place"] = {}
        for (host, place, branch, tick) in self.c:
            self.set_bone(PlaceBone(
                host=host,
                place=place,
                branch=branch,
                tick=tick))

    def have_place_bone(self, host, place, branch=None, tick=None):
        """Do I have a bone for that place? Time-sensitive."""
        if branch is None:
            branch = self.branch
        if tick is None:
            tick = self.tick
        try:
            return self.skeleton[u"place"][host][place][
                branch].value_during(tick) is not None
        except (KeyError, IndexError):
            return False

    def iter_graphic_imgs(self, graphicn):
        """Iterate over the ``Img``s in the graphic"""
        if graphicn not in self.skeleton[u"graphic_img"]:
            return
        for bone in self.skeleton[u"graphic_img"][graphicn].iterbones():
            yield self.get_img(bone.img)

<<<<<<< HEAD
    def set_bone(self, bone, mode='alter'):
=======
    def set_bone(self, bone):
>>>>>>> 7cb198d6
        """Take a bone of arbitrary type and put it in the right place in the
        skeleton.

        Additionally, if the bone is of a kind that may implicitly
        define a place, see if the place is a new one. If so, insert a
        PlaceBone to describe it.

        """
<<<<<<< HEAD
        if mode not in ('alter', 'delete'):
            raise ValueError("Valid modes are 'alter', 'delete'")
=======
        skeleton = self.skeleton
>>>>>>> 7cb198d6

        def init_keys(skeleton, keylst):
            """Make sure skeleton goes deep enough to put a value in, at the
            bottom of ``keylst``"""
            for key in keylst:
                if key not in skeleton:
                    skeleton[key] = {}
                skeleton = skeleton[key]
            return skeleton

<<<<<<< HEAD
        def dig_in(skeleton):
            keynames = bone.keynames
            keys = [bone._name] + [
                getattr(bone, keyn)
                for keyn in keynames[:-1]]
            skelly = init_keys(skeleton, keys)
            final_key = getattr(bone, keynames[-1])
            return (skelly, final_key)
=======
        def set_place_bone(pbone):
            init_keys(
                skeleton,
                [u"place", pbone.host, pbone.place, pbone.branch])
            skeleton[u"place"][pbone.host][pbone.place][
                pbone.branch][pbone.tick] = pbone

        if isinstance(bone, PlaceBone):
            set_place_bone(bone)
            return
>>>>>>> 7cb198d6

        def set_place_maybe(host, place, branch, tick):
            """Set a PlaceBone, but only if I don't have one for that place
            already"""
            if not self.have_place_bone(host, place, branch, tick):
<<<<<<< HEAD
                self.set_bone(bone=PlaceBone(
                    host=host, place=place, branch=branch, tick=tick))

        if isinstance(bone, PlaceBone):
            init_keys(
                self.skeleton,
                [u"place", bone.host, bone.place, bone.branch])
            self.skeleton[u"place"][bone.host][bone.place][
                bone.branch][bone.tick] = bone
            return
=======
                set_place_bone(PlaceBone(
                    host=host, place=place, branch=branch, tick=tick))
>>>>>>> 7cb198d6

        # Some bones implicitly declare a new place
        if Thing and isinstance(bone, Thing.bonetypes[u"thing_loc"]):
            core = self.skeleton[u"thing"][bone.character][bone.name]
            set_place_maybe(core.host, bone.location, bone.branch, bone.tick)
        elif Thing and isinstance(bone, Thing.bonetypes[u"thing_loc_facade"]):
            core = self.skeleton[u"thing"][bone.observed][bone.name]
            set_place_maybe(core.host, bone.location, bone.branch, bone.tick)
        elif Portal and isinstance(bone, Portal.bonetypes[u"portal_loc"]):
            core = self.skeleton[u"portal"][bone.character][bone.name]
            for loc in (bone.origin, bone.destination):
                set_place_maybe(core.host, loc, bone.branch, bone.tick)
        elif Portal and isinstance(
                bone, Portal.bonetypes[u"portal_stat_facade"]):
            core = self.skeleton[u"portal"][bone.observed][bone.name]
            for loc in (bone.origin, bone.destination):
                set_place_maybe(core.host, loc, bone.branch, bone.tick)
        elif Place and isinstance(bone, Place.bonetypes[u"place_stat"]):
            set_place_maybe(bone.host, bone.name, bone.branch, bone.tick)
        elif Spot and isinstance(bone, Spot.bonetypes[u"spot"]):
            set_place_maybe(bone.host, bone.place, bone.branch, bone.tick)
        elif Spot and isinstance(bone, Spot.bonetypes[u"spot_coords"]):
            set_place_maybe(bone.host, bone.place, bone.branch, bone.tick)

        # img_tag bones give the keys to be used in ``img_tag_d``,
        # which stores Img instances by their tag
        elif Img and isinstance(bone, Img.bonetypes[u"img_tag"]):
            if bone.tag not in self.img_tag_d:
                self.img_tag_d[bone.tag] = set()
            self.img_tag_d[bone.tag].add(bone.img)

        # Timestream.hi_time is always supposed to = the latest branch
        # and tick on record. Make sure of this.
        if hasattr(bone, 'branch') and hasattr(bone, 'tick'):
            self.timestream.upd_time(bone.branch, bone.tick)

<<<<<<< HEAD
        (final_skel, final_key) = dig_in(self.skeleton)
        if mode == 'delete':
            del final_skel[final_key]
            if self.extraskels:
                (dskel, dkey) = dig_in(self.deleted)
                dskel[dkey] = bone
        else:
            final_skel[final_key] = bone
            if self.extraskels:
                (askel, akey) = dig_in(self.altered)
                askel[akey] = bone

        if self.recording:
            self.c.execute(bone.sql_del, tuple(
                getattr(bone, a) for a in bone.keynames))
            if mode == 'alter':
                self.c.execute(bone.sql_ins, tuple(
                    getattr(bone, b) for b in bone._fields
                    if getattr(bone, b) is not None))
=======
        # Initialize this place in the skeleton, as needed, and put
        # the bone into it.
        keynames = bone.keynames
        keys = [bone._name] + [getattr(bone, keyn) for keyn in keynames[:-1]]
        skelly = init_keys(skeleton, keys)
        final_key = getattr(bone, keynames[-1])
        skelly[final_key] = bone
>>>>>>> 7cb198d6

        # The skeleton is supposed to be an optimized mirror of what's
        # in the database, so update the database to make it so. The
        # change won't be committed until the next call to save_game.
        if hasattr(bone, 'sql_ins'):
            self.c.execute(bone.sql_del, [getattr(bone, keyn)
                                          for keyn in keynames])
            self.c.execute(bone.sql_ins, bone)

    def del_bone(self, bone):
        """Take a bone of arbitrary type and delete it from the skeleton, if
        present.

        Delete it from the database too."""
        keynames = bone.keynames
        keys = [bone._name] + [getattr(bone, keyn) for keyn in keynames[:-1]]
        skeleton = self.skeleton
        for key in keys:
            if key not in skeleton:
                # Bone isn't in skeleton.
                # Delete it from the database anyway, just in case.
                if hasattr(bone, 'sql_del'):
                    self.c.execute(bone.sql_del)
                return
            skeleton = skeleton[key]
        final_key = getattr(bone, keynames[-1])
        del skeleton[final_key]
        if hasattr(bone, 'sql_del'):
            self.c.execute(bone.sql_del, [getattr(bone, keyn)
                                          for keyn in keynames])


def defaults(c, kivy=False):
    """Retrieve default values from ``LiSE.data`` and insert them with the
    cursor ``c``.

    With ``kivy``==``True``, this will include data about graphics."""
    if kivy:
        from LiSE.data import whole_imgrows
        c.executemany(
            "INSERT INTO img (name, path, stacking_height) "
            "VALUES (?, ?, ?);",
            whole_imgrows)
        from LiSE.data import graphics
        for (name, d) in graphics.iteritems():
            c.execute(
                "INSERT INTO graphic (name, offset_x, offset_y) "
                "VALUES (?, ?, ?);",
                (name, d.get('offset_x', 0), d.get('offset_y', 0)))
            for i in xrange(0, len(d['imgs'])):
                c.execute(
                    "INSERT INTO graphic_img (graphic, layer, img) "
                    "VALUES (?, ?, ?);",
                    (name, i, d['imgs'][i]))
        from LiSE.data import stackhs
        for (height, names) in stackhs:
            qrystr = (
                "UPDATE img SET stacking_height=? WHERE name IN ({});".format(
                    ", ".join(["?"] * len(names))))
            qrytup = (height,) + names
            c.execute(qrystr, qrytup)
        from LiSE.data import boards
        for (obsrvr, obsrvd, hst) in boards:
            c.execute(
                "INSERT INTO board (observer, observed, host) "
                "VALUES (?, ?, ?);",
                (obsrvr, obsrvd, hst))
        from LiSE.data import spot_coords
        for (place, x, y) in spot_coords:
            c.execute(
                "INSERT INTO spot (place) VALUES (?);",
                (place,))
        c.executemany(
            "INSERT INTO spot_coords (place, x, y) VALUES (?, ?, ?);",
            spot_coords)
        from LiSE.data import pawns
        for observed in pawns:
            for (thing, layers) in pawns[observed].iteritems():
                i = 0
                for layer in layers:
                    c.execute(
                        "INSERT INTO pawn (observed, thing, layer, img) "
                        "VALUES (?, ?, ?, ?);",
                        (observed, thing, i, layer))
                    i += 1
    from LiSE.data import globs
    c.executemany(
        "INSERT INTO globals (key, type, value) VALUES (?, ?, ?);",
        globs)
    c.execute(
        "INSERT INTO timestream (branch, parent) VALUES (?, ?);",
        (0, 0))
    from LiSE.data import things
    for character in things:
        for thing in things[character]:
            c.execute(
                "INSERT INTO thing (character, name, host) VALUES (?, ?, ?);",
                (character, thing, things[character][thing]["host"]))
            c.execute(
                "INSERT INTO thing_loc (character, name, location) "
                "VALUES (?, ?, ?);",
                (character, thing, things[character][thing]["location"]))
    from LiSE.data import reciprocal_portals
    for (orig, dest) in reciprocal_portals:
        name1 = "{}->{}".format(orig, dest)
        name2 = "{}->{}".format(dest, orig)
        c.executemany(
            "INSERT INTO portal (name) VALUES (?);",
            [(name1,), (name2,)])
        c.executemany(
            "INSERT INTO portal_loc (name, origin, destination) VALUES "
            "(?, ?, ?);", [(name1, orig, dest), (name2, dest, orig)])
    from LiSE.data import one_way_portals
    for (orig, dest) in one_way_portals:
        name = "{}->{}".format(orig, dest)
        c.execute(
            "INSERT INTO portal (name) VALUES (?);",
            (name,))
        c.execute(
            "INSERT INTO portal_loc (name, origin, destination) "
            "VALUES (?, ?, ?);", (name, orig, dest))
    from LiSE.data import charsheet_items
    for character in charsheet_items:
        i = 0
        for (typ, key0) in charsheet_items[character]:
            c.execute(
                "INSERT INTO charsheet_item (character, type, idx, key0) "
                "VALUES (?, ?, ?, ?);", (character, typ, i, key0))
            i += 1


def mkdb(DB_NAME, lisepath, kivy=False):
    """Initialize a database file and insert default values"""
    global Logger
    img_qrystr = (
        "INSERT INTO img (name, path) "
        "VALUES (?, ?);")
    tag_qrystr = (
        "INSERT INTO img_tag (img, tag) VALUES (?, ?);")

    def ins_atlas(curs, path, qualify=False, tags=[]):
        """Grab all the images in an atlas and store them, optionally sticking
        the name of the atlas on the start.

        Apply the given tags if any.

        """
        global Atlas
        if Atlas is None:
            import kivy.atlas
            Atlas = kivy.atlas.Atlas
        lass = Atlas(path)
        atlaspath = "atlas://{}".format(path[:-6])
        atlasn = path.split(sep)[-1][:-6]
        for tilen in lass.textures.iterkeys():
            imgn = atlasn + '.' + tilen if qualify else tilen
            curs.execute(img_qrystr, (
                imgn, "{}/{}".format(atlaspath, tilen)))
            for tag in tags:
                curs.execute(tag_qrystr, (imgn, tag))

    def ins_atlas_dir(curs, dirname, qualify=False, tags=[]):
        """Recurse into the directory and ins_atlas for all atlas therein."""
        for fn in os.listdir(dirname):
            if fn[-5:] == 'atlas':
                path = dirname + sep + fn
                ins_atlas(curs, path, qualify, [fn[:-6]] + tags)

    if Logger is None:
        if kivy:
            import kivy.logger
            Logger = kivy.logger.Logger
        else:
            import logging
            Logger = logging.getLogger()
    if kivy:
        # I just need these modules to fill in the relevant bits of
        # SaveableMetaclass, which they do when imported. They don't
        # have to do anything else, so delete them.
        import LiSE.gui.img
        del LiSE.gui.img
        import LiSE.gui.board
        del LiSE.gui.board

    try:
        os.remove(DB_NAME)
    except OSError:
        pass
    conn = sqlite3.connect(DB_NAME)
    c = conn.cursor()

    done = set()
    saveables = list(SaveableMetaclass.saveables)
    while saveables != []:
        (demands, provides, prelude,
         tablenames, postlude) = saveables.pop(0)
        breakout = False
        for demand in iter(demands):
            if demand not in done:
                saveables.append(
                    (demands, provides, prelude,
                     tablenames, postlude))
                breakout = True
                break
        if breakout:
            continue
        prelude_todo = list(prelude)
        while prelude_todo != []:
            pre = prelude_todo.pop()
            if isinstance(pre, tuple):
                c.execute(*pre)
            else:
                c.execute(pre)
        if len(tablenames) == 0:
            for post in postlude:
                if isinstance(post, tuple):
                    c.execute(*post)
                else:
                    c.execute(post)
            continue
        prelude_todo = list(prelude)
        try:
            while prelude_todo != []:
                pre = prelude_todo.pop()
                if isinstance(pre, tuple):
                    c.execute(*pre)
                else:
                    c.execute(pre)
        except sqlite3.OperationalError as e:
            saveables.append(
                (demands, provides, prelude_todo, tablenames, postlude))
            continue
        breakout = False
        tables_todo = list(tablenames)
        while tables_todo != []:
            tn = tables_todo.pop(0)
            Logger.debug("Building table: {}".format(tn))
            c.execute(SaveableMetaclass.schemata[tn])
            done.add(tn)
        if breakout:
            saveables.append(
                (demands, provides, prelude_todo, tables_todo, postlude))
            continue
        postlude_todo = list(postlude)
        try:
            while postlude_todo != []:
                post = postlude_todo.pop()
                if isinstance(post, tuple):
                    c.execute(*post)
                else:
                    c.execute(post)
        except sqlite3.OperationalError as e:
            Logger.warning(
                "Building {}: OperationalError during postlude: {}".format(
                    tn, e))
            saveables.append(
                (demands, provides, prelude_todo, tables_todo, postlude_todo))
            continue
        done.update(provides)

    Logger.debug("inserting default values")
    defaults(c, kivy)

    if kivy:
        Logger.debug("indexing the RLTiles")
        ins_atlas_dir(
            c, "LiSE/gui/assets/rltiles/hominid", True,
            ['hominid', 'rltile', 'pawn'])

        Logger.debug("indexing Pixel City")
        ins_atlas(c, "LiSE/gui/assets/pixel_city.atlas", False,
                  ['spot', 'pixel_city'])

    conn.commit()
    return conn


def load_closet(dbfn, gettext=None, load_img=False, load_img_tags=[],
                load_gfx=False, load_characters=[], load_charsheet=None,
                load_board=[]):
    """Return a Closet instance for the given database, maybe loading a
    few things before listening to the skeleton."""
<<<<<<< HEAD
    r = Closet(connector=sqlite3.connect(dbfn), gettext=gettext,
               kivy=(load_img or load_img_tags or load_gfx or
                     load_charsheet or load_board))
=======
    kivish = False
    for kive in (load_img, load_img_tags, load_gfx,
                 load_charsheet, load_board):
        if kive:
            kivish = True
            break
    r = Closet(connector=sqlite3.connect(dbfn, isolation_level=None),
               gettext=gettext,
               USE_KIVY=kivish)
>>>>>>> 7cb198d6
    r.load_timestream()
    if load_img:
        r.load_img_metadata()
    if load_img_tags:
        r.load_imgs_tagged(load_img_tags)
    if load_gfx:
        r.load_gfx_metadata()
    if load_characters:
        r.load_characters(load_characters)
    if load_charsheet:
        r.load_charsheet(load_charsheet)
    if load_board:
        r.load_board(*load_board)
<<<<<<< HEAD
    r.c.execute("BEGIN;")
    r.recording = True
=======
>>>>>>> 7cb198d6
    return r<|MERGE_RESOLUTION|>--- conflicted
+++ resolved
@@ -1357,13 +1357,8 @@
         else:
             super(Closet, self).__setattr__(attrn, val)
 
-<<<<<<< HEAD
-    def __init__(self, connector, gettext=passthru,
-                 kivy=False, extraskels=False, **kwargs):
-=======
     def __init__(self, connector, gettext=lambda _: _,
                  USE_KIVY=False, **kwargs):
->>>>>>> 7cb198d6
         """Initialize a Closet for the given connector and path.
 
         With kivy=True, I will use the kivybits module to load images.
@@ -1649,10 +1644,6 @@
         self.new_branch_blank = set()
         self.updating = False
         for glob in self.globs:
-<<<<<<< HEAD
-            setattr(self, glob, self.get_global(glob))
-        self.recording = False
-=======
             try:
                 setattr(self, glob, self.get_global(glob))
             except TypeError as ex:
@@ -1662,7 +1653,6 @@
                     setattr(self, glob, 'Physical')
                 else:
                     raise ex
->>>>>>> 7cb198d6
 
     def __del__(self):
         """Try to write changes to disk before dying.
@@ -1789,33 +1779,6 @@
         self.select_and_set(bonetype._null() for bonetype in
                             cls.bonetypes.itervalues())
 
-<<<<<<< HEAD
-    def upd_on_set(self, skel, child, k, v):
-        """Supposing that the bone is equipped to write its own SQL, keep it
-        in my ``altered_bones`` so as to see it."""
-        if not self.extraskels:
-            return
-        if hasattr(v, 'keynames'):
-            self.set_bone(v, 'alter')
-
-    def upd_on_del(self, skel, child, k, v):
-        """Supposing that the bone is equipped to write its own SQL, keep it
-        in my ``deleted_bones`` so as to see it."""
-        if not self.extraskels:
-            return
-        if hasattr(v, 'keynames'):
-            self.set_bone(v, 'delete')
-            # if it's been altered in the same session, it must be removed
-            ptr = self.altered
-            try:
-                for keyn in v.keynames[:-1]:
-                    ptr = ptr[keyn]
-                del ptr[v.keynames[-1]]
-            except KeyError:
-                return
-
-=======
->>>>>>> 7cb198d6
     def select_keybone(self, kb):
         """Yield records from the database matching the bone."""
         qrystr = "SELECT {} FROM {} WHERE {};".format(
@@ -1895,31 +1858,6 @@
             return self.gettext(strname)
 
     def save_game(self):
-<<<<<<< HEAD
-        """Save all pending changes to disc."""
-        Logger.debug("closet: beginning save_game")
-        self.recording = False
-        for glob in self.globs:
-            self.set_global(glob, getattr(self, glob))
-        # for bone in self.deleted.iterbones():
-        #     Logger.debug("deleting: {}".format(bone))
-        #     self.c.execute(bone.sql_del, tuple(
-        #         getattr(bone, f) for f in bone.keynames))
-        # for bone in self.altered.iterbones():
-        #     Logger.debug("overwriting: {}".format(bone))
-        #     self.c.execute(bone.sql_del, tuple(
-        #         getattr(bone, f) for f in bone.keynames))
-        #     self.c.execute(bone.sql_ins, tuple(
-        #         getattr(bone, f) for f in bone._fields
-        #         if getattr(bone, f) is not None))
-        self.connector.commit()
-        Logger.debug("closet: saved game")
-        if self.extraskels:
-            self.deleted = self.empty.deepcopy()
-            self.altered = self.empty.deepcopy()
-        self.c.execute("BEGIN;")
-        self.recording = True
-=======
         """Commit the current transaction and start a new one."""
         Logger.debug("Closet: beginning save_game")
         for glob in self.globs:
@@ -1927,7 +1865,6 @@
         self.connector.commit()
         self.c.execute("BEGIN TRANSACTION;")
         Logger.debug("Closet: saved game")
->>>>>>> 7cb198d6
 
     def load_img_metadata(self):
         """Get all the records to do with where images are, so maybe I can
@@ -2309,11 +2246,7 @@
         for bone in self.skeleton[u"graphic_img"][graphicn].iterbones():
             yield self.get_img(bone.img)
 
-<<<<<<< HEAD
-    def set_bone(self, bone, mode='alter'):
-=======
     def set_bone(self, bone):
->>>>>>> 7cb198d6
         """Take a bone of arbitrary type and put it in the right place in the
         skeleton.
 
@@ -2322,12 +2255,7 @@
         PlaceBone to describe it.
 
         """
-<<<<<<< HEAD
-        if mode not in ('alter', 'delete'):
-            raise ValueError("Valid modes are 'alter', 'delete'")
-=======
         skeleton = self.skeleton
->>>>>>> 7cb198d6
 
         def init_keys(skeleton, keylst):
             """Make sure skeleton goes deep enough to put a value in, at the
@@ -2338,16 +2266,6 @@
                 skeleton = skeleton[key]
             return skeleton
 
-<<<<<<< HEAD
-        def dig_in(skeleton):
-            keynames = bone.keynames
-            keys = [bone._name] + [
-                getattr(bone, keyn)
-                for keyn in keynames[:-1]]
-            skelly = init_keys(skeleton, keys)
-            final_key = getattr(bone, keynames[-1])
-            return (skelly, final_key)
-=======
         def set_place_bone(pbone):
             init_keys(
                 skeleton,
@@ -2358,27 +2276,13 @@
         if isinstance(bone, PlaceBone):
             set_place_bone(bone)
             return
->>>>>>> 7cb198d6
 
         def set_place_maybe(host, place, branch, tick):
             """Set a PlaceBone, but only if I don't have one for that place
             already"""
             if not self.have_place_bone(host, place, branch, tick):
-<<<<<<< HEAD
-                self.set_bone(bone=PlaceBone(
-                    host=host, place=place, branch=branch, tick=tick))
-
-        if isinstance(bone, PlaceBone):
-            init_keys(
-                self.skeleton,
-                [u"place", bone.host, bone.place, bone.branch])
-            self.skeleton[u"place"][bone.host][bone.place][
-                bone.branch][bone.tick] = bone
-            return
-=======
                 set_place_bone(PlaceBone(
                     host=host, place=place, branch=branch, tick=tick))
->>>>>>> 7cb198d6
 
         # Some bones implicitly declare a new place
         if Thing and isinstance(bone, Thing.bonetypes[u"thing_loc"]):
@@ -2415,27 +2319,6 @@
         if hasattr(bone, 'branch') and hasattr(bone, 'tick'):
             self.timestream.upd_time(bone.branch, bone.tick)
 
-<<<<<<< HEAD
-        (final_skel, final_key) = dig_in(self.skeleton)
-        if mode == 'delete':
-            del final_skel[final_key]
-            if self.extraskels:
-                (dskel, dkey) = dig_in(self.deleted)
-                dskel[dkey] = bone
-        else:
-            final_skel[final_key] = bone
-            if self.extraskels:
-                (askel, akey) = dig_in(self.altered)
-                askel[akey] = bone
-
-        if self.recording:
-            self.c.execute(bone.sql_del, tuple(
-                getattr(bone, a) for a in bone.keynames))
-            if mode == 'alter':
-                self.c.execute(bone.sql_ins, tuple(
-                    getattr(bone, b) for b in bone._fields
-                    if getattr(bone, b) is not None))
-=======
         # Initialize this place in the skeleton, as needed, and put
         # the bone into it.
         keynames = bone.keynames
@@ -2443,7 +2326,6 @@
         skelly = init_keys(skeleton, keys)
         final_key = getattr(bone, keynames[-1])
         skelly[final_key] = bone
->>>>>>> 7cb198d6
 
         # The skeleton is supposed to be an optimized mirror of what's
         # in the database, so update the database to make it so. The
@@ -2726,11 +2608,6 @@
                 load_board=[]):
     """Return a Closet instance for the given database, maybe loading a
     few things before listening to the skeleton."""
-<<<<<<< HEAD
-    r = Closet(connector=sqlite3.connect(dbfn), gettext=gettext,
-               kivy=(load_img or load_img_tags or load_gfx or
-                     load_charsheet or load_board))
-=======
     kivish = False
     for kive in (load_img, load_img_tags, load_gfx,
                  load_charsheet, load_board):
@@ -2740,7 +2617,6 @@
     r = Closet(connector=sqlite3.connect(dbfn, isolation_level=None),
                gettext=gettext,
                USE_KIVY=kivish)
->>>>>>> 7cb198d6
     r.load_timestream()
     if load_img:
         r.load_img_metadata()
@@ -2754,9 +2630,4 @@
         r.load_charsheet(load_charsheet)
     if load_board:
         r.load_board(*load_board)
-<<<<<<< HEAD
-    r.c.execute("BEGIN;")
-    r.recording = True
-=======
->>>>>>> 7cb198d6
     return r