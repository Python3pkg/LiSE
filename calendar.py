from util import SaveableMetaclass, stringlike, dictify_row
from pyglet.image import SolidColorImagePattern as color_pattern
from style import read_styles


<<<<<<< HEAD
"""User's view on a given item's schedule."""
=======
"""User's view on a given item's schedule.

Usually there should be only one calendar per board, but it can switch
between showing various schedules, or even show many in parallel.

"""
>>>>>>> 424c0572


class CalendarCell:
    """A block of time in a calendar.

Every calendar cell must be in a CalendarCol. Everything else in the
constructor may be chosen arbitrarily, although it would be most
helpful to match the CalendarCell's values with those of an Event
instance.

Calendar cells are not stored in the database. Many of them are
created on the fly to fill in space on the calendar where/when nothing
is happening.

    """

    def __init__(self, calendar, start, end, empty, text=""):
        self.calendar = calendar
        self.start = start
        self.end = end
        self.empty = empty
        self.text = text
        self.oldstate = None
        self.newstate = None
        self.visible = True
        self.interactive = True
        self.inactive_pattern = color_pattern(calendar.style.bg_inactive.tup)
        self.active_pattern = color_pattern(calendar.style.bg_active.tup)

    def unravel(self, db):
        if stringlike(self.calendar):
            self.calendar = db.calendarcoldict[self.calendar]
        if stringlike(self.color):
            self.color = db.colordict[self.color]

    def __eq__(self, other):
        if not isinstance(other, CalendarCell):
            return False
        return (
            self.start == other.start and
            self.end == other.end and
            self.text == other.text)

    def __len__(self):
        return self.end - self.start

    def get_state_tup(self):
        return (
            hash(self.calendar.get_state_tup()),
            self.start,
            self.end,
            self.empty,
            self.text)

    def gettop(self):
        return self.top

    def getbot(self):
        return self.bot

    def getleft(self):
        return self.calendar.celleft

    def getright(self):
        return self.calendar.celright

    def getwidth(self):
        return self.calendar.celwidth

    def getheight(self):
<<<<<<< HEAD
        return self.height
=======
        return self.gettop() - self.getbot()

    def label_bot(self):
        return self.gettop() - self.style.fontsize - self.style.spacing

    def getstart(self):
        if hasattr(self, 'event'):
            return self.event.start
        elif hasattr(self, 'start'):
            return self.start
        else:
            return None

    def getend(self):
        if self.event is not None:
            return self.event.start + self.event.length
        elif hasattr(self, 'start') and hasattr(self, 'length'):
            return self.start + self.length
        elif hasattr(self, 'end'):
            return self.end
        else:
            return None

    def toggle_visibility(self):
        self.visible = not self.visible
        self.tweaks += 1

    def show(self):
        if not self.visible:
            self.toggle_visibility()

    def hide(self):
        if self.visible:
            self.toggle_visibility()

    def is_visible(self):
        return self.visible and self.gettop() > 0
>>>>>>> 424c0572


class CalendarCol:
    """A single-column visual representation of a schedule.

As schedules are uniquely associated with Item objects, so are the
calendar-columns representing those schedules. They are drawn by
fetching events in the time period that's on screen, instantiating
CalendarCells for those, and drawing boxes to represent those
cells.

    """
    __metaclass__ = SaveableMetaclass
    tables = [
        ("calendar_col",
         {"dimension": "text",
          "item": "text",
          "visible": "boolean",
          "interactive": "boolean",
          "rows_on_screen": "integer",
          "scrolled_to": "integer",
          "left": "float",
          "top": "float",
          "bot": "float",
          "right": "float",
          "style": "text"},
         ("dimension", "item"),
         {"dimension, item": ("item", "dimension, name"),
          "style": ("style", "name")},
         ["rows_on_screen>0", "scrolled_to>=0"]
         )]

    def __init__(self, dimension, item, visible, interactive,
                 rows_on_screen, scrolled_to,
                 left, top, bot, right, style,
                 db=None):
        self.dimension = dimension
        self.item = item
        self.visible = visible
        self.toggles = 0
        self.interactive = interactive
        self.rows_on_screen = rows_on_screen
        self.scrolled_to = scrolled_to
        self.left = left
        self.top = top
        self.bot = bot
        self.right = right
        self.height = self.top - self.bot
        self.width = self.right - self.left
        self.style = style
        self.oldstate = None
        self.newstate = None
        if db is not None:
            dimname = None
            itname = None
            if stringlike(self.dimension):
                dimname = self.dimension
            else:
                dimname = self.dimension.name
            if stringlike(self.item):
                itname = self.item
            else:
                itname = self.item.name
            if dimname not in db.calendardict:
                db.calendardict[dimname] = {}
            db.calendardict[dimname][itname] = self

    def toggle_visibility(self):
        self.visible = not self.visible
        self.toggles += 1

    def hide(self):
        if self.visible:
            self.toggle_visibility()

    def show(self):
        if not self.visible:
            self.toggle_visibility()

    def unravel(self, db):
        if stringlike(self.dimension):
            self.dimension = db.dimensiondict[self.dimension]
        dn = self.dimension.name
        if stringlike(self.item):
            self.item = db.itemdict[dn][self.item]
        if stringlike(self.style):
            self.style = db.styledict[self.style]
        self.style.unravel(db)
        self.inactive_pattern = color_pattern(self.style.bg_inactive.tup)
        self.active_pattern = color_pattern(self.style.bg_active.tup)
        if not hasattr(self, 'schedule'):
            self.schedule = self.item.schedule
        else:
            assert(self.item.schedule == self.schedule)
<<<<<<< HEAD

    def set_gw(self, gw):
        self.top_abs = int(self.top * gw.height)
        self.bot_abs = int(self.bot * gw.height)
        self.height_abs = int(self.height * gw.height)
        self.left_abs = int(self.left * gw.width)
        self.right_abs = int(self.right * gw.width)
        self.width_abs = int(self.width * gw.width)
        self.gw = gw
        self.adjust()
=======
        if self.visible:
            self.show()
        else:
            self.hide()

    def set_cal(self, cal):
        if cal is not self.cal:
            self.cal = cal
            self.adjust()
>>>>>>> 424c0572

    def gettop(self):
        return self.top_abs

    def getbot(self):
        return self.bot_abs

    def getleft(self):
        return self.left_abs

    def getright(self):
        return self.right_abs

    def getwidth(self):
        return self.width_abs

    def getheight(self):
        return self.height_abs

    def adjust(self):
<<<<<<< HEAD
        self.cells = []
        calstart = self.scrolled_to
        calend = calstart + self.rows_on_screen
        rowheight = self.getheight() / self.rows_on_screen
        evl = sorted(list(self.schedule.timeframe(calstart, calend)))
        top = self.gettop()
        self.celleft = self.getleft() + self.style.spacing
        self.celright = self.getright() - self.style.spacing
        self.celwidth = self.celright - self.celleft
        if evl == []:
            for i in xrange(self.scrolled_to, self.rows_on_screen - 1):
                c = CalendarCell(self, i, i+1, True)
                c.top = top
                top -= rowheight
                c.bot = top
            return
        celll = [
            CalendarCell(
                self, ev.start, ev.end, False, ev.display_str())
            for ev in evl]
        # I now have CalendarCells to represent the events; but I also
        # need CalendarCells to represent the spaces between
        # them. Those will always be one tick long. I'm not sure this
        # is a sustainable assumption; if CalendarCols get to showing
        # a lot of stuff at once, there will be a whole bunch of
        # sprites in them. Is that a problem? I'll see, I suppose.
        i = calstart
        while celll != []:
            cell = celll.pop()
            while i < cell.start:
                c = CalendarCell(self, i, i+1, True)
                c.top = top
                top -= rowheight
                c.bot = top
                self.cells.append(c)
                i += 1
            cell.top = top
            top -= len(cell) * rowheight
            cell.bot = top
            i += len(cell)
            self.cells.append(cell)
        # There are now cells in self.cells to fill me up. There are
        # also some that overrun my bounds. I'll have to take that
        # into account when drawing.
=======
        """Create calendar cells for all events in the schedule.

Cells already here will be reused."""
        schevs = iter(self.item.schedule)
        for ev in schevs:
            if ev.name not in self.cells:
                self.cells[ev.name] = CalendarCell(self, ev)
        for k in self.cells.iterkeys():
            if k not in self.item.schedule.events:
                try:
                    ptr.sprite.delete()
                except AttributeError:
                    pass
                try:
                    ptr.label.delete()
                except AttributeError:
                    pass
        self.tweaks += 1

>>>>>>> 424c0572

    def __eq__(self, other):
        return (
            isinstance(other, CalendarCol) and
            other.dimension == self.dimension and
            other.item == self.item)

    def get_state_tup(self):
        return (
            self.dimension.name,
            self.item.name,
            self.visible,
            self.interactive,
            self.rows_on_screen,
            self.scrolled_to,
            self.toggles)


cal_dim_qryfmt = (
    "SELECT {0} FROM calendar_col WHERE dimension IN ({1})".format(
        ", ".join(CalendarCol.colns), "{0}"))


def read_calendars_in_dimensions(db, names):
    qryfmt = cal_dim_qryfmt
    qrystr = qryfmt.format(", ".join(["?"] * len(names)))
    db.c.execute(qrystr, names)
    r = {}
    stylenames = set()
    for name in names:
        r[name] = {}
    for row in db.c:
        rowdict = dictify_row(row, CalendarCol.colns)
        rowdict["db"] = db
        r[rowdict["dimension"]][rowdict["item"]] = CalendarCol(**rowdict)
        stylenames.add(rowdict["style"])
    read_styles(db, list(stylenames))
    return r<|MERGE_RESOLUTION|>--- conflicted
+++ resolved
@@ -3,16 +3,12 @@
 from style import read_styles
 
 
-<<<<<<< HEAD
-"""User's view on a given item's schedule."""
-=======
 """User's view on a given item's schedule.
 
 Usually there should be only one calendar per board, but it can switch
 between showing various schedules, or even show many in parallel.
 
 """
->>>>>>> 424c0572
 
 
 class CalendarCell:
@@ -83,9 +79,6 @@
         return self.calendar.celwidth
 
     def getheight(self):
-<<<<<<< HEAD
-        return self.height
-=======
         return self.gettop() - self.getbot()
 
     def label_bot(self):
@@ -123,7 +116,6 @@
 
     def is_visible(self):
         return self.visible and self.gettop() > 0
->>>>>>> 424c0572
 
 
 class CalendarCol:
@@ -218,18 +210,6 @@
             self.schedule = self.item.schedule
         else:
             assert(self.item.schedule == self.schedule)
-<<<<<<< HEAD
-
-    def set_gw(self, gw):
-        self.top_abs = int(self.top * gw.height)
-        self.bot_abs = int(self.bot * gw.height)
-        self.height_abs = int(self.height * gw.height)
-        self.left_abs = int(self.left * gw.width)
-        self.right_abs = int(self.right * gw.width)
-        self.width_abs = int(self.width * gw.width)
-        self.gw = gw
-        self.adjust()
-=======
         if self.visible:
             self.show()
         else:
@@ -239,7 +219,6 @@
         if cal is not self.cal:
             self.cal = cal
             self.adjust()
->>>>>>> 424c0572
 
     def gettop(self):
         return self.top_abs
@@ -260,52 +239,6 @@
         return self.height_abs
 
     def adjust(self):
-<<<<<<< HEAD
-        self.cells = []
-        calstart = self.scrolled_to
-        calend = calstart + self.rows_on_screen
-        rowheight = self.getheight() / self.rows_on_screen
-        evl = sorted(list(self.schedule.timeframe(calstart, calend)))
-        top = self.gettop()
-        self.celleft = self.getleft() + self.style.spacing
-        self.celright = self.getright() - self.style.spacing
-        self.celwidth = self.celright - self.celleft
-        if evl == []:
-            for i in xrange(self.scrolled_to, self.rows_on_screen - 1):
-                c = CalendarCell(self, i, i+1, True)
-                c.top = top
-                top -= rowheight
-                c.bot = top
-            return
-        celll = [
-            CalendarCell(
-                self, ev.start, ev.end, False, ev.display_str())
-            for ev in evl]
-        # I now have CalendarCells to represent the events; but I also
-        # need CalendarCells to represent the spaces between
-        # them. Those will always be one tick long. I'm not sure this
-        # is a sustainable assumption; if CalendarCols get to showing
-        # a lot of stuff at once, there will be a whole bunch of
-        # sprites in them. Is that a problem? I'll see, I suppose.
-        i = calstart
-        while celll != []:
-            cell = celll.pop()
-            while i < cell.start:
-                c = CalendarCell(self, i, i+1, True)
-                c.top = top
-                top -= rowheight
-                c.bot = top
-                self.cells.append(c)
-                i += 1
-            cell.top = top
-            top -= len(cell) * rowheight
-            cell.bot = top
-            i += len(cell)
-            self.cells.append(cell)
-        # There are now cells in self.cells to fill me up. There are
-        # also some that overrun my bounds. I'll have to take that
-        # into account when drawing.
-=======
         """Create calendar cells for all events in the schedule.
 
 Cells already here will be reused."""
@@ -325,7 +258,6 @@
                     pass
         self.tweaks += 1
 
->>>>>>> 424c0572
 
     def __eq__(self, other):
         return (
