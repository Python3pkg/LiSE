# This file is part of LiSE, a framework for life simulation games.
# Copyright (c) 2013 Zachary Spector,  zacharyspector@gmail.com
import pyglet
import logging
import closet
from sys import argv
from os import remove
from sqlite3 import connect, DatabaseError

i = 0
lang = "English"
dbfn = "default.sqlite"
debugfn = ""
DEBUG = False
for arg in argv:
    if arg == "-l":
        try:
            lang = argv[i + 1]
        except:
            raise Exception("Couldn't parse language")
    elif arg == "-d":
        DEBUG = True
    elif DEBUG:
        debugfn = arg
    elif arg[-2:] != "py":
        try:
            connect(arg).cursor().execute("SELECT * FROM game;")
            dbfn = arg
        except DatabaseError:
            print "Couldn't connect to the database named {0}.".format(arg)
    i += 1
if DEBUG:
    if debugfn == "":
        logging.basicConfig(level=logging.DEBUG)
    else:
        try:
            remove(debugfn)
        except OSError:
            pass
        logging.basicConfig(level=logging.DEBUG, filename=debugfn)
    logger = logging.getLogger()
clock = pyglet.clock.Clock()
pyglet.clock.set_default(clock)
<<<<<<< HEAD
closet = closet.load_game(dbfn, lang)
gw = closet.get_window('Main', checkpoint=True)


def update(ts):
    assert(len(closet.skeleton['img']) > 1)
    closet.update()
    gw.update(ts)

pyglet.clock.schedule(update)
=======
closet = closet.load_closet(dbfn, lang)
gw = closet.get_window('Main', checkpoint=True)


class Updater:
    def __init__(self, closet, gw):
        self.tp = 0.0
        self.closet = closet
        self.gw = gw

    def update(self, ts):
        self.tp += ts
        while self.tp >= 0.1:
            if self.closet.updating:
                self.closet.update()
            self.tp -= 0.1

u = Updater(closet, gw)

pyglet.clock.schedule_interval(u.update, 1/30.)
>>>>>>> 5f70ce2b
pyglet.app.run()
closet.save_game()
closet.end_game()<|MERGE_RESOLUTION|>--- conflicted
+++ resolved
@@ -41,18 +41,6 @@
     logger = logging.getLogger()
 clock = pyglet.clock.Clock()
 pyglet.clock.set_default(clock)
-<<<<<<< HEAD
-closet = closet.load_game(dbfn, lang)
-gw = closet.get_window('Main', checkpoint=True)
-
-
-def update(ts):
-    assert(len(closet.skeleton['img']) > 1)
-    closet.update()
-    gw.update(ts)
-
-pyglet.clock.schedule(update)
-=======
 closet = closet.load_closet(dbfn, lang)
 gw = closet.get_window('Main', checkpoint=True)
 
@@ -73,7 +61,6 @@
 u = Updater(closet, gw)
 
 pyglet.clock.schedule_interval(u.update, 1/30.)
->>>>>>> 5f70ce2b
 pyglet.app.run()
 closet.save_game()
 closet.end_game()